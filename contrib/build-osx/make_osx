#!/usr/bin/env bash

# Parameterize
PYTHON_VERSION=3.6.4
BUILDDIR=/tmp/electrumg-build
PACKAGE=ElectrumG
GIT_REPO=https://github.com/BTCGPU/electrum

. $(dirname "$0")/base.sh

<<<<<<< HEAD
=======
. $(dirname "$0")/base.sh

>>>>>>> cf88e239
src_dir=$(dirname "$0")
cd $src_dir/../..

export PYTHONHASHSEED=22
VERSION=`git describe --tags`

info "Installing Python $PYTHON_VERSION"
export PATH="~/.pyenv/bin:~/.pyenv/shims:~/Library/Python/3.6/bin:$PATH"
if [ -d "~/.pyenv" ]; then
  pyenv update
else
  curl -L https://raw.githubusercontent.com/pyenv/pyenv-installer/master/bin/pyenv-installer | bash > /dev/null 2>&1
fi
PYTHON_CONFIGURE_OPTS="--enable-framework" pyenv install -s $PYTHON_VERSION && \
pyenv global $PYTHON_VERSION || \
fail "Unable to use Python $PYTHON_VERSION"


info "Installing pyinstaller"
python3 -m pip install git+https://github.com/ecdsa/pyinstaller@fix_2952 -I --user || fail "Could not install pyinstaller"

info "Using these versions for building $PACKAGE:"
sw_vers
python3 --version
echo -n "Pyinstaller "
pyinstaller --version

rm -rf ./dist


rm  -rf $BUILDDIR > /dev/null 2>&1
mkdir $BUILDDIR

info "Downloading icons and locale..."
for repo in icons locale; do
  git clone $GIT_REPO-$repo $BUILDDIR/electrum-$repo
done

cp -R $BUILDDIR/electrum-locale/locale/ ./lib/locale/
cp    $BUILDDIR/electrum-icons/icons_rc.py ./gui/qt/


info "Downloading libusb..."
curl https://homebrew.bintray.com/bottles/libusb-1.0.22.el_capitan.bottle.tar.gz | \
tar xz --directory $BUILDDIR
cp $BUILDDIR/libusb/1.0.22/lib/libusb-1.0.dylib contrib/build-osx

info "Installing requirements..."
python3 -m pip install -Ir ./contrib/deterministic-build/requirements.txt --user && \
python3 -m pip install -Ir ./contrib/deterministic-build/requirements-binaries.txt --user || \
fail "Could not install requirements"

info "Installing hardware wallet requirements..."
python3 -m pip install -Ir ./contrib/deterministic-build/requirements-hw.txt --user || \
fail "Could not install hardware wallet requirements"

info "Building $PACKAGE..."
python3 setup.py install --user > /dev/null || fail "Could not build $PACKAGE"

info "Faking timestamps..."
for d in ~/Library/Python/ ~/.pyenv .; do
  pushd $d
  find . -exec touch -t '200101220000' {} +
  popd
done

info "Building binary"
pyinstaller --noconfirm --ascii --name $VERSION contrib/build-osx/osx.spec || fail "Could not build binary"

info "Creating .DMG"
hdiutil create -fs HFS+ -volname $PACKAGE -srcfolder dist/$PACKAGE.app dist/electrumg-$VERSION.dmg || fail "Could not create .DMG"<|MERGE_RESOLUTION|>--- conflicted
+++ resolved
@@ -8,11 +8,6 @@
 
 . $(dirname "$0")/base.sh
 
-<<<<<<< HEAD
-=======
-. $(dirname "$0")/base.sh
-
->>>>>>> cf88e239
 src_dir=$(dirname "$0")
 cd $src_dir/../..
 
