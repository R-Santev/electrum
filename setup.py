--- conflicted
+++ resolved
@@ -41,25 +41,7 @@
 setup(
     name="Electrum",
     version=version.ELECTRUM_VERSION,
-<<<<<<< HEAD
-    install_requires=[
-        'pyaes>=0.1a1',
-        'ecdsa>=0.9',
-        'pbkdf2',
-        'requests',
-        'qrcode',
-        'protobuf',
-        'dnspython',
-        'jsonrpclib-pelix',
-        'PySocks>=1.6.6',
-        'pyblake2',
-    ],
-    extras_require={
-        'hardware': requirements_hw,
-    },
-=======
     install_requires=requirements,
->>>>>>> aabd9f01
     packages=[
         'electrum',
         'electrum_gui',
