--- conflicted
+++ resolved
@@ -520,13 +520,8 @@
 
         tools_menu = menubar.addMenu(_("&Tools"))
 
-<<<<<<< HEAD
-        # Settings / Preferences are all reserved keywords in OSX using this as work around
+        # Settings / Preferences are all reserved keywords in macOS using this as work around
         tools_menu.addAction(_("ElectrumG preferences") if sys.platform == 'darwin' else _("Preferences"), self.settings_dialog)
-=======
-        # Settings / Preferences are all reserved keywords in macOS using this as work around
-        tools_menu.addAction(_("Electrum preferences") if sys.platform == 'darwin' else _("Preferences"), self.settings_dialog)
->>>>>>> 23c29715
         tools_menu.addAction(_("&Network"), lambda: self.gui_object.show_network_dialog(self))
         tools_menu.addAction(_("&Plugins"), self.plugins_dialog)
         tools_menu.addSeparator()
@@ -2728,17 +2723,10 @@
         SSL_id_e.setReadOnly(True)
         id_widgets.append((SSL_id_label, SSL_id_e))
 
-<<<<<<< HEAD
         units = ['BTG', 'mBTG', 'bits']
-        msg = _('Base unit of your wallet.')\
-              + '\n1BTG=1000mBTG.\n' \
-              + _(' These settings affects the fields in the Send tab')+' '
-=======
-        units = ['BTC', 'mBTC', 'bits']
         msg = (_('Base unit of your wallet.')
-               + '\n1 BTC = 1000 mBTC. 1 mBTC = 1000 bits.\n'
+               + '\n1 BTG = 1000 mBTG. 1 mBTG = 1000 bits.\n'
                + _('This setting affects the Send tab, and all balance related fields.'))
->>>>>>> 23c29715
         unit_label = HelpLabel(_('Base unit') + ':', msg)
         unit_combo = QComboBox()
         unit_combo.addItems(units)
