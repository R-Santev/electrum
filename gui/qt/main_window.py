#!/usr/bin/env python
#
# Electrum - lightweight Bitcoin client
# Copyright (C) 2012 thomasv@gitorious
#
# Permission is hereby granted, free of charge, to any person
# obtaining a copy of this software and associated documentation files
# (the "Software"), to deal in the Software without restriction,
# including without limitation the rights to use, copy, modify, merge,
# publish, distribute, sublicense, and/or sell copies of the Software,
# and to permit persons to whom the Software is furnished to do so,
# subject to the following conditions:
#
# The above copyright notice and this permission notice shall be
# included in all copies or substantial portions of the Software.
#
# THE SOFTWARE IS PROVIDED "AS IS", WITHOUT WARRANTY OF ANY KIND,
# EXPRESS OR IMPLIED, INCLUDING BUT NOT LIMITED TO THE WARRANTIES OF
# MERCHANTABILITY, FITNESS FOR A PARTICULAR PURPOSE AND
# NONINFRINGEMENT. IN NO EVENT SHALL THE AUTHORS OR COPYRIGHT HOLDERS
# BE LIABLE FOR ANY CLAIM, DAMAGES OR OTHER LIABILITY, WHETHER IN AN
# ACTION OF CONTRACT, TORT OR OTHERWISE, ARISING FROM, OUT OF OR IN
# CONNECTION WITH THE SOFTWARE OR THE USE OR OTHER DEALINGS IN THE
# SOFTWARE.
import sys, time, threading
import os, json, traceback
import shutil
import weakref
import webbrowser
import csv
from decimal import Decimal
import base64
from functools import partial

from PyQt5.QtGui import *
from PyQt5.QtCore import *
import PyQt5.QtCore as QtCore

from .exception_window import Exception_Hook
from PyQt5.QtWidgets import *

from electrum import keystore, simple_config
from electrum.bitcoin import COIN, is_address, TYPE_ADDRESS
from electrum import constants
from electrum.plugins import run_hook
from electrum.i18n import _
from electrum.util import (format_time, format_satoshis, PrintError,
                           format_satoshis_plain, NotEnoughFunds,
                           UserCancelled, NoDynamicFeeEstimates, profiler,
                           export_meta, import_meta, bh2u, bfh, InvalidPassword)
from electrum import Transaction
from electrum import util, bitcoin, commands, coinchooser
from electrum import paymentrequest
from electrum.wallet import Multisig_Wallet, AddTransactionException

from .amountedit import AmountEdit, BTGAmountEdit, MyLineEdit, FeerateEdit
from .qrcodewidget import QRCodeWidget, QRDialog
from .qrtextedit import ShowQRTextEdit, ScanQRTextEdit
from .transaction_dialog import show_transaction
from .fee_slider import FeeSlider
from .util import *


class StatusBarButton(QPushButton):
    def __init__(self, icon, tooltip, func):
        QPushButton.__init__(self, icon, '')
        self.setToolTip(tooltip)
        self.setFlat(True)
        self.setMaximumWidth(25)
        self.clicked.connect(self.onPress)
        self.func = func
        self.setIconSize(QSize(25,25))

    def onPress(self, checked=False):
        '''Drops the unwanted PyQt5 "checked" argument'''
        self.func()

    def keyPressEvent(self, e):
        if e.key() == Qt.Key_Return:
            self.func()


from electrum.paymentrequest import PR_PAID


class ElectrumWindow(QMainWindow, MessageBoxMixin, PrintError):

    payment_request_ok_signal = pyqtSignal()
    payment_request_error_signal = pyqtSignal()
    notify_transactions_signal = pyqtSignal()
    new_fx_quotes_signal = pyqtSignal()
    new_fx_history_signal = pyqtSignal()
    network_signal = pyqtSignal(str, object)
    alias_received_signal = pyqtSignal()
    computing_privkeys_signal = pyqtSignal()
    show_privkeys_signal = pyqtSignal()

    def __init__(self, gui_object, wallet):
        QMainWindow.__init__(self)

        self.gui_object = gui_object
        self.config = config = gui_object.config

        self.setup_exception_hook()

        self.network = gui_object.daemon.network
        self.fx = gui_object.daemon.fx
        self.invoices = wallet.invoices
        self.contacts = wallet.contacts
        self.tray = gui_object.tray
        self.app = gui_object.app
        self.cleaned_up = False
        self.is_max = False
        self.payment_request = None
        self.checking_accounts = False
        self.qr_window = None
        self.not_enough_funds = False
        self.pluginsdialog = None
        self.require_fee_update = False
        self.tx_notifications = []
        self.tl_windows = []
        self.tx_external_keypairs = {}

        self.create_status_bar()
        self.need_update = threading.Event()

        self.minimize_to_tray = config.get('minimize_tray', True)
        self.decimal_point = config.get('decimal_point', 8)
        self.num_zeros     = int(config.get('num_zeros', 0))

        self.completions = QStringListModel()

        self.tabs = tabs = QTabWidget(self)
        self.send_tab = self.create_send_tab()
        self.receive_tab = self.create_receive_tab()
        self.addresses_tab = self.create_addresses_tab()
        self.utxo_tab = self.create_utxo_tab()
        self.console_tab = self.create_console_tab()
        self.contacts_tab = self.create_contacts_tab()
        tabs.addTab(self.create_history_tab(), QIcon(":icons/tab_history.png"), _('History'))
        tabs.addTab(self.send_tab, QIcon(":icons/tab_send.png"), _('Send'))
        tabs.addTab(self.receive_tab, QIcon(":icons/tab_receive.png"), _('Receive'))

        def add_optional_tab(tabs, tab, icon, description, name):
            tab.tab_icon = icon
            tab.tab_description = description
            tab.tab_pos = len(tabs)
            tab.tab_name = name
            if self.config.get('show_{}_tab'.format(name), False):
                tabs.addTab(tab, icon, description.replace("&", ""))

        add_optional_tab(tabs, self.addresses_tab, QIcon(":icons/tab_addresses.png"), _("&Addresses"), "addresses")
        add_optional_tab(tabs, self.utxo_tab, QIcon(":icons/tab_coins.png"), _("Co&ins"), "utxo")
        add_optional_tab(tabs, self.contacts_tab, QIcon(":icons/tab_contacts.png"), _("Con&tacts"), "contacts")
        add_optional_tab(tabs, self.console_tab, QIcon(":icons/tab_console.png"), _("Con&sole"), "console")

        tabs.setSizePolicy(QSizePolicy.Expanding, QSizePolicy.Expanding)
        self.setCentralWidget(tabs)

        if self.config.get("is_maximized"):
            self.showMaximized()

        self.setWindowIcon(QIcon(":icons/electrumg.png"))
        self.init_menubar()

        wrtabs = weakref.proxy(tabs)
        QShortcut(QKeySequence("Ctrl+W"), self, self.close)
        QShortcut(QKeySequence("Ctrl+Q"), self, self.close)
        QShortcut(QKeySequence("Ctrl+R"), self, self.update_wallet)
        QShortcut(QKeySequence("Ctrl+PgUp"), self, lambda: wrtabs.setCurrentIndex((wrtabs.currentIndex() - 1)%wrtabs.count()))
        QShortcut(QKeySequence("Ctrl+PgDown"), self, lambda: wrtabs.setCurrentIndex((wrtabs.currentIndex() + 1)%wrtabs.count()))

        for i in range(wrtabs.count()):
            QShortcut(QKeySequence("Alt+" + str(i + 1)), self, lambda i=i: wrtabs.setCurrentIndex(i))

        self.payment_request_ok_signal.connect(self.payment_request_ok)
        self.payment_request_error_signal.connect(self.payment_request_error)
        self.notify_transactions_signal.connect(self.notify_transactions)
        self.history_list.setFocus(True)

        # network callbacks
        if self.network:
            self.network_signal.connect(self.on_network_qt)
            interests = ['updated', 'new_transaction', 'status',
                         'banner', 'verified', 'fee']
            # To avoid leaking references to "self" that prevent the
            # window from being GC-ed when closed, callbacks should be
            # methods of this class only, and specifically not be
            # partials, lambdas or methods of subobjects.  Hence...
            self.network.register_callback(self.on_network, interests)
            # set initial message
            self.console.showMessage(_('Welcome to ElectrumG!'))
            self.network.register_callback(self.on_quotes, ['on_quotes'])
            self.network.register_callback(self.on_history, ['on_history'])
            self.new_fx_quotes_signal.connect(self.on_fx_quotes)
            self.new_fx_history_signal.connect(self.on_fx_history)

        # update fee slider in case we missed the callback
        self.fee_slider.update()
        self.load_wallet(wallet)
        self.connect_slots(gui_object.timer)
        self.fetch_alias()

    def on_history(self, b):
        self.new_fx_history_signal.emit()

    def setup_exception_hook(self):
        Exception_Hook(self)

    def on_fx_history(self):
        self.history_list.refresh_headers()
        self.history_list.update()
        self.address_list.update()

    def on_quotes(self, b):
        self.new_fx_quotes_signal.emit()

    def on_fx_quotes(self):
        self.update_status()
        # Refresh edits with the new rate
        edit = self.fiat_send_e if self.fiat_send_e.is_last_edited else self.amount_e
        edit.textEdited.emit(edit.text())
        edit = self.fiat_receive_e if self.fiat_receive_e.is_last_edited else self.receive_amount_e
        edit.textEdited.emit(edit.text())
        # History tab needs updating if it used spot
        if self.fx.history_used_spot:
            self.history_list.update()

    def toggle_tab(self, tab):
        show = not self.config.get('show_{}_tab'.format(tab.tab_name), False)
        self.config.set_key('show_{}_tab'.format(tab.tab_name), show)
        item_text = (_("Hide") if show else _("Show")) + " " + tab.tab_description
        tab.menu_action.setText(item_text)
        if show:
            # Find out where to place the tab
            index = len(self.tabs)
            for i in range(len(self.tabs)):
                try:
                    if tab.tab_pos < self.tabs.widget(i).tab_pos:
                        index = i
                        break
                except AttributeError:
                    pass
            self.tabs.insertTab(index, tab, tab.tab_icon, tab.tab_description.replace("&", ""))
        else:
            i = self.tabs.indexOf(tab)
            self.tabs.removeTab(i)

    def push_top_level_window(self, window):
        '''Used for e.g. tx dialog box to ensure new dialogs are appropriately
        parented.  This used to be done by explicitly providing the parent
        window, but that isn't something hardware wallet prompts know.'''
        self.tl_windows.append(window)

    def pop_top_level_window(self, window):
        self.tl_windows.remove(window)

    def top_level_window(self):
        '''Do the right thing in the presence of tx dialog windows'''
        override = self.tl_windows[-1] if self.tl_windows else None
        return self.top_level_window_recurse(override)

    def diagnostic_name(self):
        return "%s/%s" % (PrintError.diagnostic_name(self),
                          self.wallet.basename() if self.wallet else "None")

    def is_hidden(self):
        return self.isMinimized() or self.isHidden()

    def show_or_hide(self):
        if self.is_hidden():
            self.bring_to_top()
        else:
            self.hide()

    def bring_to_top(self):
        self.show()
        self.raise_()

    def on_error(self, exc_info):
        if not isinstance(exc_info[1], UserCancelled):
            traceback.print_exception(*exc_info)
            self.show_error(str(exc_info[1]))

    def on_network(self, event, *args):
        if event == 'updated':
            self.need_update.set()
            self.gui_object.network_updated_signal_obj.network_updated_signal \
                .emit(event, args)
        elif event == 'new_transaction':
            self.tx_notifications.append(args[0])
            self.notify_transactions_signal.emit()
        elif event in ['status', 'banner', 'verified', 'fee']:
            # Handle in GUI thread
            self.network_signal.emit(event, args)
        else:
            self.print_error("unexpected network message:", event, args)

    def on_network_qt(self, event, args=None):
        # Handle a network message in the GUI thread
        if event == 'status':
            self.update_status()
        elif event == 'banner':
            pass
        elif event == 'verified':
            self.history_list.update_item(*args)
        elif event == 'fee':
            if self.config.is_dynfee():
                self.fee_slider.update()
                self.do_update_fee()
        elif event == 'fee_histogram':
            if self.config.is_dynfee():
                self.fee_slider.update()
                self.do_update_fee()
            # todo: update only unconfirmed tx
            self.history_list.update()
        else:
            self.print_error("unexpected network_qt signal:", event, args)

    def fetch_alias(self):
        self.alias_info = None
        alias = self.config.get('alias')
        if alias:
            alias = str(alias)
            def f():
                self.alias_info = self.contacts.resolve_openalias(alias)
                self.alias_received_signal.emit()
            t = threading.Thread(target=f)
            t.setDaemon(True)
            t.start()

    def close_wallet(self):
        if self.wallet:
            self.print_error('close_wallet', self.wallet.storage.path)
        run_hook('close_wallet', self.wallet)

    @profiler
    def load_wallet(self, wallet):
        wallet.thread = TaskThread(self, self.on_error)
        self.wallet = wallet
        self.update_recently_visited(wallet.storage.path)
        # address used to create a dummy transaction and estimate transaction fee
        self.history_list.update()
        self.address_list.update()
        self.utxo_list.update()
        self.need_update.set()
        # Once GUI has been initialized check if we want to announce something since the callback has been called before the GUI was initialized
        self.notify_transactions()
        # update menus
        self.seed_menu.setEnabled(self.wallet.has_seed())
        self.update_lock_icon()
        self.update_buttons_on_seed()
        self.update_console()
        self.clear_receive_tab()
        self.request_list.update()
        self.tabs.show()
        self.init_geometry()
        if self.config.get('hide_gui') and self.gui_object.tray.isVisible():
            self.hide()
        else:
            self.show()
        self.watching_only_changed()
        run_hook('load_wallet', wallet, self)

    def init_geometry(self):
        winpos = self.wallet.storage.get("winpos-qt")
        try:
            screen = self.app.desktop().screenGeometry()
            assert screen.contains(QRect(*winpos))
            self.setGeometry(*winpos)
        except:
            self.print_error("using default geometry")
            self.setGeometry(100, 100, 840, 400)

    def watching_only_changed(self):
        name = "ElectrumG Testnet" if constants.net.TESTNET else "ElectrumG"
        title = '%s %s  -  %s' % (name, self.wallet.electrum_version,
                                        self.wallet.basename())
        extra = [self.wallet.storage.get('wallet_type', '?')]
        if self.wallet.is_watching_only():
            self.warn_if_watching_only()
            extra.append(_('watching only'))
        title += '  [%s]'% ', '.join(extra)
        self.setWindowTitle(title)
        self.password_menu.setEnabled(self.wallet.may_have_password())
        self.import_privkey_menu.setVisible(self.wallet.can_import_privkey())
        self.import_address_menu.setVisible(self.wallet.can_import_address())
        self.export_menu.setEnabled(self.wallet.can_export())

    def warn_if_watching_only(self):
        if self.wallet.is_watching_only():
            msg = ' '.join([
                _("This wallet is watching-only."),
                _("This means you will not be able to spend BitcoinGold with it."),
                _("Make sure you own the seed phrase or the private keys, before you request BitcoinGold to be sent to this wallet.")
            ])
            self.show_warning(msg, title=_('Information'))

    def open_wallet(self):
        try:
            wallet_folder = self.get_wallet_folder()
        except FileNotFoundError as e:
            self.show_error(str(e))
            return
        filename, __ = QFileDialog.getOpenFileName(self, "Select your wallet file", wallet_folder)
        if not filename:
            return
        self.gui_object.new_window(filename)


    def backup_wallet(self):
        path = self.wallet.storage.path
        wallet_folder = os.path.dirname(path)
        filename, __ = QFileDialog.getSaveFileName(self, _('Enter a filename for the copy of your wallet'), wallet_folder)
        if not filename:
            return
        new_path = os.path.join(wallet_folder, filename)
        if new_path != path:
            try:
                shutil.copy2(path, new_path)
                self.show_message(_("A copy of your wallet file was created in")+" '%s'" % str(new_path), title=_("Wallet backup created"))
            except BaseException as reason:
                self.show_critical(_("ElectrumG was unable to copy your wallet file to the specified location.") + "\n" + str(reason), title=_("Unable to create backup"))

    def update_recently_visited(self, filename):
        recent = self.config.get('recently_open', [])
        try:
            sorted(recent)
        except:
            recent = []
        if filename in recent:
            recent.remove(filename)
        recent.insert(0, filename)
        recent = recent[:5]
        self.config.set_key('recently_open', recent)
        self.recently_visited_menu.clear()
        for i, k in enumerate(sorted(recent)):
            b = os.path.basename(k)
            def loader(k):
                return lambda: self.gui_object.new_window(k)
            self.recently_visited_menu.addAction(b, loader(k)).setShortcut(QKeySequence("Ctrl+%d"%(i+1)))
        self.recently_visited_menu.setEnabled(len(recent))

    def get_wallet_folder(self):
        return os.path.dirname(os.path.abspath(self.config.get_wallet_path()))

    def new_wallet(self):
        try:
            wallet_folder = self.get_wallet_folder()
        except FileNotFoundError as e:
            self.show_error(str(e))
            return
        i = 1
        while True:
            filename = "wallet_%d" % i
            if filename in os.listdir(wallet_folder):
                i += 1
            else:
                break
        full_path = os.path.join(wallet_folder, filename)
        self.gui_object.start_new_window(full_path, None)

    def init_menubar(self):
        menubar = QMenuBar()

        file_menu = menubar.addMenu(_("&File"))
        self.recently_visited_menu = file_menu.addMenu(_("&Recently open"))
        file_menu.addAction(_("&Open"), self.open_wallet).setShortcut(QKeySequence.Open)
        file_menu.addAction(_("&New/Restore"), self.new_wallet).setShortcut(QKeySequence.New)
        file_menu.addAction(_("&Save Copy"), self.backup_wallet).setShortcut(QKeySequence.SaveAs)
        file_menu.addAction(_("Delete"), self.remove_wallet)
        file_menu.addSeparator()
        file_menu.addAction(_("&Quit"), self.close)

        wallet_menu = menubar.addMenu(_("&Wallet"))
        wallet_menu.addAction(_("&Information"), self.show_master_public_keys)
        wallet_menu.addSeparator()
        self.password_menu = wallet_menu.addAction(_("&Password"), self.change_password_dialog)
        self.seed_menu = wallet_menu.addAction(_("&Seed"), self.show_seed_dialog)
        self.private_keys_menu = wallet_menu.addMenu(_("&Private keys"))
        self.private_keys_menu.addAction(_("&Sweep"), self.sweep_key_dialog)
        self.import_privkey_menu = self.private_keys_menu.addAction(_("&Import"), self.do_import_privkey)
        self.export_menu = self.private_keys_menu.addAction(_("&Export"), self.export_privkeys_dialog)
        self.import_address_menu = wallet_menu.addAction(_("Import addresses"), self.import_addresses)
        wallet_menu.addSeparator()

        addresses_menu = wallet_menu.addMenu(_("&Addresses"))
        addresses_menu.addAction(_("&Filter"), lambda: self.address_list.toggle_toolbar(self.config))
        labels_menu = wallet_menu.addMenu(_("&Labels"))
        labels_menu.addAction(_("&Import"), self.do_import_labels)
        labels_menu.addAction(_("&Export"), self.do_export_labels)
        history_menu = wallet_menu.addMenu(_("&History"))
        history_menu.addAction(_("&Filter"), lambda: self.history_list.toggle_toolbar(self.config))
        history_menu.addAction(_("&Summary"), self.history_list.show_summary)
        history_menu.addAction(_("&Plot"), self.history_list.plot_history_dialog)
        history_menu.addAction(_("&Export"), self.history_list.export_history_dialog)
        contacts_menu = wallet_menu.addMenu(_("Contacts"))
        contacts_menu.addAction(_("&New"), self.new_contact_dialog)
        contacts_menu.addAction(_("Import"), lambda: self.contact_list.import_contacts())
        contacts_menu.addAction(_("Export"), lambda: self.contact_list.export_contacts())
        invoices_menu = wallet_menu.addMenu(_("Invoices"))
        invoices_menu.addAction(_("Import"), lambda: self.invoice_list.import_invoices())
        invoices_menu.addAction(_("Export"), lambda: self.invoice_list.export_invoices())

        wallet_menu.addSeparator()
        wallet_menu.addAction(_("Find"), self.toggle_search).setShortcut(QKeySequence("Ctrl+F"))

        def add_toggle_action(view_menu, tab):
            is_shown = self.config.get('show_{}_tab'.format(tab.tab_name), False)
            item_name = (_("Hide") if is_shown else _("Show")) + " " + tab.tab_description
            tab.menu_action = view_menu.addAction(item_name, lambda: self.toggle_tab(tab))

        view_menu = menubar.addMenu(_("&View"))
        add_toggle_action(view_menu, self.addresses_tab)
        add_toggle_action(view_menu, self.utxo_tab)
        add_toggle_action(view_menu, self.contacts_tab)
        add_toggle_action(view_menu, self.console_tab)

        tools_menu = menubar.addMenu(_("&Tools"))

        # Settings / Preferences are all reserved keywords in OSX using this as work around
        tools_menu.addAction(_("ElectrumG preferences") if sys.platform == 'darwin' else _("Preferences"), self.settings_dialog)
        tools_menu.addAction(_("&Network"), lambda: self.gui_object.show_network_dialog(self))
        tools_menu.addAction(_("&Plugins"), self.plugins_dialog)
        tools_menu.addSeparator()
        tools_menu.addAction(_("&Sign/verify message"), self.sign_verify_message)
        tools_menu.addAction(_("&Encrypt/decrypt message"), self.encrypt_message)
        tools_menu.addSeparator()

        paytomany_menu = tools_menu.addAction(_("&Pay to many"), self.paytomany)

        raw_transaction_menu = tools_menu.addMenu(_("&Load transaction"))
        raw_transaction_menu.addAction(_("&From file"), self.do_process_from_file)
        raw_transaction_menu.addAction(_("&From text"), self.do_process_from_text)
        raw_transaction_menu.addAction(_("&From the blockchain"), self.do_process_from_txid)
        raw_transaction_menu.addAction(_("&From QR code"), self.read_tx_from_qrcode)
        self.raw_transaction_menu = raw_transaction_menu
        run_hook('init_menubar_tools', self, tools_menu)

        help_menu = menubar.addMenu(_("&Help"))
        help_menu.addAction(_("&About"), self.show_about)
<<<<<<< HEAD
        help_menu.addAction(_("&Official website"), lambda: webbrowser.open("https://bitcoingold.org"))

=======
        help_menu.addAction(_("&Official website"), lambda: webbrowser.open("https://electrum.org"))
>>>>>>> cf88e239
        help_menu.addSeparator()
        help_menu.addAction(_("&Documentation"), lambda: webbrowser.open("http://docs.electrum.org/")).setShortcut(QKeySequence.HelpContents)
        help_menu.addAction(_("&Report Bug"), self.show_report_bug)
        help_menu.addSeparator()
        help_menu.addAction(_("&Donate to server"), self.donate_to_server)

        self.setMenuBar(menubar)

    def donate_to_server(self):
        d = self.network.get_donation_address()
        if d:
            host = self.network.get_parameters()[0]
            self.pay_to_URI('bitcoingold:%s?message=donation for %s'%(d, host))
        else:
            self.show_error(_('No donation address for this server'))

    def show_about(self):
        QMessageBox.about(self, "ElectrumG",
            _("Version")+" %s" % (self.wallet.electrum_version) + "\n\n" +
                _("ElectrumG's focus is speed, with low resource usage and simplifying BitcoinGold. You do not need to perform regular backups, because your wallet can be recovered from a secret phrase that you can memorize or write on paper. Startup times are instant because it operates in conjunction with high-performance servers that handle the most complicated parts of the BitcoinGold system."  + "\n\n" +
                _("Uses icons from the Icons8 icon pack (icons8.com).")))

    def show_report_bug(self):
        msg = ' '.join([
            _("Please report any bugs as issues on github:<br/>"),
            "<a href=\"{0}\">{0}</a><br/><br/>".format(constants.GIT_ISSUE_URL),
            _("Before reporting a bug, upgrade to the most recent version of ElectrumG (latest release or git HEAD), and include the version number in your report."),
            _("Try to explain not only what the bug is, but how it occurs.")
         ])
        self.show_message(msg, title="ElectrumG - " + _("Reporting Bugs"))

    def notify_transactions(self):
        if not self.network or not self.network.is_connected():
            return
        self.print_error("Notifying GUI")
        if len(self.tx_notifications) > 0:
            # Combine the transactions if there are at least three
            num_txns = len(self.tx_notifications)
            if num_txns >= 3:
                total_amount = 0
                for tx in self.tx_notifications:
                    is_relevant, is_mine, v, fee = self.wallet.get_wallet_delta(tx)
                    if v > 0:
                        total_amount += v
                self.notify(_("{} new transactions received: Total amount received in the new transactions {}")
                            .format(num_txns, self.format_amount_and_units(total_amount)))
                self.tx_notifications = []
            else:
                for tx in self.tx_notifications:
                    if tx:
                        self.tx_notifications.remove(tx)
                        is_relevant, is_mine, v, fee = self.wallet.get_wallet_delta(tx)
                        if v > 0:
                            self.notify(_("New transaction received: {}").format(self.format_amount_and_units(v)))

    def notify(self, message):
        if self.tray:
            try:
                # this requires Qt 5.9
                self.tray.showMessage("ElectrumG", message, QIcon(":icons/electrumg_dark_icon"), 20000)
            except TypeError:
                self.tray.showMessage("ElectrumG", message, QSystemTrayIcon.Information, 20000)



    # custom wrappers for getOpenFileName and getSaveFileName, that remember the path selected by the user
    def getOpenFileName(self, title, filter = ""):
        directory = self.config.get('io_dir', os.path.expanduser('~'))
        fileName, __ = QFileDialog.getOpenFileName(self, title, directory, filter)
        if fileName and directory != os.path.dirname(fileName):
            self.config.set_key('io_dir', os.path.dirname(fileName), True)
        return fileName

    def getSaveFileName(self, title, filename, filter = ""):
        directory = self.config.get('io_dir', os.path.expanduser('~'))
        path = os.path.join( directory, filename )
        fileName, __ = QFileDialog.getSaveFileName(self, title, path, filter)
        if fileName and directory != os.path.dirname(fileName):
            self.config.set_key('io_dir', os.path.dirname(fileName), True)
        return fileName

    def connect_slots(self, sender):
        sender.timer_signal.connect(self.timer_actions)

    def timer_actions(self):
        # Note this runs in the GUI thread
        if self.need_update.is_set():
            self.need_update.clear()
            self.update_wallet()
        # resolve aliases
        # FIXME this is a blocking network call that has a timeout of 5 sec
        self.payto_e.resolve()
        # update fee
        if self.require_fee_update:
            self.do_update_fee()
            self.require_fee_update = False

    def format_amount(self, x, is_diff=False, whitespaces=False):
        return format_satoshis(x, is_diff, self.num_zeros, self.decimal_point, whitespaces)

    def format_amount_and_units(self, amount):
        text = self.format_amount(amount) + ' '+ self.base_unit()
        x = self.fx.format_amount_and_units(amount) if self.fx else None
        if text and x:
            text += ' (%s)'%x
        return text

    def format_fee_rate(self, fee_rate):
        return format_satoshis(fee_rate/1000, False, self.num_zeros, 0, False)  + ' sat/byte'

    def get_decimal_point(self):
        return self.decimal_point

    def base_unit(self):
        assert self.decimal_point in [2, 5, 8]
        if self.decimal_point == 2:
            return 'bits'
        if self.decimal_point == 5:
            return 'mBTG'
        if self.decimal_point == 8:
            return 'BTG'
        raise Exception('Unknown base unit')

    def connect_fields(self, window, btc_e, fiat_e, fee_e):

        def edit_changed(edit):
            if edit.follows:
                return
            edit.setStyleSheet(ColorScheme.DEFAULT.as_stylesheet())
            fiat_e.is_last_edited = (edit == fiat_e)
            amount = edit.get_amount()
            rate = self.fx.exchange_rate() if self.fx else Decimal('NaN')
            if rate.is_nan() or amount is None:
                if edit is fiat_e:
                    btc_e.setText("")
                    if fee_e:
                        fee_e.setText("")
                else:
                    fiat_e.setText("")
            else:
                if edit is fiat_e:
                    btc_e.follows = True
                    btc_e.setAmount(int(amount / Decimal(rate) * COIN))
                    btc_e.setStyleSheet(ColorScheme.BLUE.as_stylesheet())
                    btc_e.follows = False
                    if fee_e:
                        window.update_fee()
                else:
                    fiat_e.follows = True
                    fiat_e.setText(self.fx.ccy_amount_str(
                        amount * Decimal(rate) / COIN, False))
                    fiat_e.setStyleSheet(ColorScheme.BLUE.as_stylesheet())
                    fiat_e.follows = False

        btc_e.follows = False
        fiat_e.follows = False
        fiat_e.textChanged.connect(partial(edit_changed, fiat_e))
        btc_e.textChanged.connect(partial(edit_changed, btc_e))
        fiat_e.is_last_edited = False

    def update_status(self):
        if not self.wallet:
            return

        if self.network is None or not self.network.is_running():
            text = _("Offline")
            icon = QIcon(":icons/status_disconnected.png")

        elif self.network.is_connected():
            server_height = self.network.get_server_height()
            server_lag = self.network.get_local_height() - server_height
            # Server height can be 0 after switching to a new server
            # until we get a headers subscription request response.
            # Display the synchronizing message in that case.
            if not self.wallet.up_to_date or server_height == 0 or server_lag < 0:
                text = _("Synchronizing...")
                icon = QIcon(":icons/status_waiting.png")
            elif server_lag > 1:
                text = _("Server is lagging ({} blocks)").format(server_lag)
                icon = QIcon(":icons/status_lagging.png")
            else:
                c, u, x = self.wallet.get_balance()
                text =  _("Balance" ) + ": %s "%(self.format_amount_and_units(c))
                if u:
                    text +=  " [%s unconfirmed]"%(self.format_amount(u, True).strip())
                if x:
                    text +=  " [%s unmatured]"%(self.format_amount(x, True).strip())

                # append fiat balance and price
                if self.fx.is_enabled():
                    text += self.fx.get_fiat_status_text(c + u + x,
                        self.base_unit(), self.get_decimal_point()) or ''
                if not self.network.proxy:
                    icon = QIcon(":icons/status_connected.png")
                else:
                    icon = QIcon(":icons/status_connected_proxy.png")
        else:
            text = _("Not connected")
            icon = QIcon(":icons/status_disconnected.png")

        self.tray.setToolTip("%s (%s)" % (text, self.wallet.basename()))
        self.balance_label.setText(text)
        self.status_button.setIcon( icon )


    def update_wallet(self):
        self.update_status()
        if self.wallet.up_to_date or not self.network or not self.network.is_connected():
            self.update_tabs()

    def update_tabs(self):
        self.history_list.update()
        self.request_list.update()
        self.address_list.update()
        self.utxo_list.update()
        self.contact_list.update()
        self.invoice_list.update()
        self.update_completions()

    def create_history_tab(self):
        from .history_list import HistoryList
        self.history_list = l = HistoryList(self)
        l.searchable_list = l
        toolbar = l.create_toolbar(self.config)
        toolbar_shown = self.config.get('show_toolbar_history', False)
        l.show_toolbar(toolbar_shown)
        return self.create_list_tab(l, toolbar)

    def show_address(self, addr):
        from . import address_dialog
        d = address_dialog.AddressDialog(self, addr)
        d.exec_()

    def show_transaction(self, tx, tx_desc = None):
        '''tx_desc is set only for txs created in the Send tab'''
        show_transaction(tx, self, tx_desc)

    def create_receive_tab(self):
        # A 4-column grid layout.  All the stretch is in the last column.
        # The exchange rate plugin adds a fiat widget in column 2
        self.receive_grid = grid = QGridLayout()
        grid.setSpacing(8)
        grid.setColumnStretch(3, 1)

        self.receive_address_e = ButtonsLineEdit()
        self.receive_address_e.addCopyButton(self.app)
        self.receive_address_e.setReadOnly(True)
        msg = _('BitcoinGold address where the payment should be received. Note that each payment request uses a different BitcoinGold address.')
        self.receive_address_label = HelpLabel(_('Receiving address'), msg)
        self.receive_address_e.textChanged.connect(self.update_receive_qr)
        self.receive_address_e.setFocusPolicy(Qt.NoFocus)
        grid.addWidget(self.receive_address_label, 0, 0)
        grid.addWidget(self.receive_address_e, 0, 1, 1, -1)

        self.receive_message_e = QLineEdit()
        grid.addWidget(QLabel(_('Description')), 1, 0)
        grid.addWidget(self.receive_message_e, 1, 1, 1, -1)
        self.receive_message_e.textChanged.connect(self.update_receive_qr)

        self.receive_amount_e = BTGAmountEdit(self.get_decimal_point)
        grid.addWidget(QLabel(_('Requested amount')), 2, 0)
        grid.addWidget(self.receive_amount_e, 2, 1)
        self.receive_amount_e.textChanged.connect(self.update_receive_qr)

        self.fiat_receive_e = AmountEdit(self.fx.get_currency if self.fx else '')
        if not self.fx or not self.fx.is_enabled():
            self.fiat_receive_e.setVisible(False)
        grid.addWidget(self.fiat_receive_e, 2, 2, Qt.AlignLeft)
        self.connect_fields(self, self.receive_amount_e, self.fiat_receive_e, None)

        self.expires_combo = QComboBox()
        self.expires_combo.addItems([i[0] for i in expiration_values])
        self.expires_combo.setCurrentIndex(3)
        self.expires_combo.setFixedWidth(self.receive_amount_e.width())
        msg = ' '.join([
            _('Expiration date of your request.'),
            _('This information is seen by the recipient if you send them a signed payment request.'),
            _('Expired requests have to be deleted manually from your list, in order to free the corresponding BitcoinGold addresses.'),
            _('The BitcoinGold address never expires and will always be part of this ElectrumG wallet.'),
        ])
        grid.addWidget(HelpLabel(_('Request expires'), msg), 3, 0)
        grid.addWidget(self.expires_combo, 3, 1)
        self.expires_label = QLineEdit('')
        self.expires_label.setReadOnly(1)
        self.expires_label.setFocusPolicy(Qt.NoFocus)
        self.expires_label.hide()
        grid.addWidget(self.expires_label, 3, 1)

        self.save_request_button = QPushButton(_('Save'))
        self.save_request_button.clicked.connect(self.save_payment_request)

        self.new_request_button = QPushButton(_('New'))
        self.new_request_button.clicked.connect(self.new_payment_request)

        self.receive_qr = QRCodeWidget(fixedSize=200)
        self.receive_qr.mouseReleaseEvent = lambda x: self.toggle_qr_window()
        self.receive_qr.enterEvent = lambda x: self.app.setOverrideCursor(QCursor(Qt.PointingHandCursor))
        self.receive_qr.leaveEvent = lambda x: self.app.setOverrideCursor(QCursor(Qt.ArrowCursor))

        self.receive_buttons = buttons = QHBoxLayout()
        buttons.addStretch(1)
        buttons.addWidget(self.save_request_button)
        buttons.addWidget(self.new_request_button)
        grid.addLayout(buttons, 4, 1, 1, 2)

        self.receive_requests_label = QLabel(_('Requests'))

        from .request_list import RequestList
        self.request_list = RequestList(self)

        # layout
        vbox_g = QVBoxLayout()
        vbox_g.addLayout(grid)
        vbox_g.addStretch()

        hbox = QHBoxLayout()
        hbox.addLayout(vbox_g)
        hbox.addWidget(self.receive_qr)

        w = QWidget()
        w.searchable_list = self.request_list
        vbox = QVBoxLayout(w)
        vbox.addLayout(hbox)
        vbox.addStretch(1)
        vbox.addWidget(self.receive_requests_label)
        vbox.addWidget(self.request_list)
        vbox.setStretchFactor(self.request_list, 1000)

        return w


    def delete_payment_request(self, addr):
        self.wallet.remove_payment_request(addr, self.config)
        self.request_list.update()
        self.clear_receive_tab()

    def get_request_URI(self, addr):
        req = self.wallet.receive_requests[addr]
        message = self.wallet.labels.get(addr, '')
        amount = req['amount']
        URI = util.create_URI(addr, amount, message)
        if req.get('time'):
            URI += "&time=%d"%req.get('time')
        if req.get('exp'):
            URI += "&exp=%d"%req.get('exp')
        if req.get('name') and req.get('sig'):
            sig = bfh(req.get('sig'))
            sig = bitcoin.base_encode(sig, base=58)
            URI += "&name=" + req['name'] + "&sig="+sig
        return str(URI)


    def sign_payment_request(self, addr):
        alias = self.config.get('alias')
        alias_privkey = None
        if alias and self.alias_info:
            alias_addr, alias_name, validated = self.alias_info
            if alias_addr:
                if self.wallet.is_mine(alias_addr):
                    msg = _('This payment request will be signed.') + '\n' + _('Please enter your password')
                    password = None
                    if self.wallet.has_keystore_encryption():
                        password = self.password_dialog(msg)
                        if not password:
                            return
                    try:
                        self.wallet.sign_payment_request(addr, alias, alias_addr, password)
                    except Exception as e:
                        self.show_error(str(e))
                        return
                else:
                    return

    def save_payment_request(self):
        addr = str(self.receive_address_e.text())
        amount = self.receive_amount_e.get_amount()
        message = self.receive_message_e.text()
        if not message and not amount:
            self.show_error(_('No message or amount'))
            return False
        i = self.expires_combo.currentIndex()
        expiration = list(map(lambda x: x[1], expiration_values))[i]
        req = self.wallet.make_payment_request(addr, amount, message, expiration)
        try:
            self.wallet.add_payment_request(req, self.config)
        except Exception as e:
            traceback.print_exc(file=sys.stderr)
            self.show_error(_('Error adding payment request') + ':\n' + str(e))
        else:
            self.sign_payment_request(addr)
            self.save_request_button.setEnabled(False)
        finally:
            self.request_list.update()
            self.address_list.update()

    def view_and_paste(self, title, msg, data):
        dialog = WindowModalDialog(self, title)
        vbox = QVBoxLayout()
        label = QLabel(msg)
        label.setWordWrap(True)
        vbox.addWidget(label)
        pr_e = ShowQRTextEdit(text=data)
        vbox.addWidget(pr_e)
        vbox.addLayout(Buttons(CopyCloseButton(pr_e.text, self.app, dialog)))
        dialog.setLayout(vbox)
        dialog.exec_()

    def export_payment_request(self, addr):
        r = self.wallet.receive_requests.get(addr)
        pr = paymentrequest.serialize_request(r).SerializeToString()
        name = r['id'] + '.bip70'
        fileName = self.getSaveFileName(_("Select where to save your payment request"), name, "*.bip70")
        if fileName:
            with open(fileName, "wb+") as f:
                f.write(util.to_bytes(pr))
            self.show_message(_("Request saved successfully"))
            self.saved = True

    def new_payment_request(self):
        addr = self.wallet.get_unused_address()
        if addr is None:
            if not self.wallet.is_deterministic():
                msg = [
                    _('No more addresses in your wallet.'),
                    _('You are using a non-deterministic wallet, which cannot create new addresses.'),
                    _('If you want to create new addresses, use a deterministic wallet instead.')
                   ]
                self.show_message(' '.join(msg))
                return
            if not self.question(_("Warning: The next address will not be recovered automatically if you restore your wallet from seed; you may need to add it manually.\n\nThis occurs because you have too many unused addresses in your wallet. To avoid this situation, use the existing addresses first.\n\nCreate anyway?")):
                return
            addr = self.wallet.create_new_address(False)
        self.set_receive_address(addr)
        self.expires_label.hide()
        self.expires_combo.show()
        self.new_request_button.setEnabled(False)
        self.receive_message_e.setFocus(1)

    def set_receive_address(self, addr):
        self.receive_address_e.setText(addr)
        self.receive_message_e.setText('')
        self.receive_amount_e.setAmount(None)

    def clear_receive_tab(self):
        addr = self.wallet.get_receiving_address() or ''
        self.receive_address_e.setText(addr)
        self.receive_message_e.setText('')
        self.receive_amount_e.setAmount(None)
        self.expires_label.hide()
        self.expires_combo.show()

    def toggle_qr_window(self):
        from . import qrwindow
        if not self.qr_window:
            self.qr_window = qrwindow.QR_Window(self)
            self.qr_window.setVisible(True)
            self.qr_window_geometry = self.qr_window.geometry()
        else:
            if not self.qr_window.isVisible():
                self.qr_window.setVisible(True)
                self.qr_window.setGeometry(self.qr_window_geometry)
            else:
                self.qr_window_geometry = self.qr_window.geometry()
                self.qr_window.setVisible(False)
        self.update_receive_qr()

    def show_send_tab(self):
        self.tabs.setCurrentIndex(self.tabs.indexOf(self.send_tab))

    def show_receive_tab(self):
        self.tabs.setCurrentIndex(self.tabs.indexOf(self.receive_tab))

    def receive_at(self, addr):
        if not bitcoin.is_address(addr):
            return
        self.show_receive_tab()
        self.receive_address_e.setText(addr)
        self.new_request_button.setEnabled(True)

    def update_receive_qr(self):
        addr = str(self.receive_address_e.text())
        amount = self.receive_amount_e.get_amount()
        message = self.receive_message_e.text()
        self.save_request_button.setEnabled((amount is not None) or (message != ""))
        uri = util.create_URI(addr, amount, message)
        self.receive_qr.setData(uri)
        if self.qr_window and self.qr_window.isVisible():
            self.qr_window.set_content(addr, amount, message, uri)

    def set_feerounding_text(self, num_satoshis_added):
        self.feerounding_text = (_('Additional {} satoshis are going to be added.')
                                 .format(num_satoshis_added))

    def create_send_tab(self):
        # A 4-column grid layout.  All the stretch is in the last column.
        # The exchange rate plugin adds a fiat widget in column 2
        self.send_grid = grid = QGridLayout()
        grid.setSpacing(8)
        grid.setColumnStretch(3, 1)

        from .paytoedit import PayToEdit
        self.amount_e = BTGAmountEdit(self.get_decimal_point)
        self.payto_e = PayToEdit(self)
        msg = _('Recipient of the funds.') + '\n\n'\
              + _('You may enter a BitcoinGold address, a label from your list of contacts (a list of completions will be proposed), or an alias (email-like address that forwards to a BitcoinGold address)')
        payto_label = HelpLabel(_('Pay to'), msg)
        grid.addWidget(payto_label, 1, 0)
        grid.addWidget(self.payto_e, 1, 1, 1, -1)

        completer = QCompleter()
        completer.setCaseSensitivity(False)
        self.payto_e.set_completer(completer)
        completer.setModel(self.completions)

        msg = _('Description of the transaction (not mandatory).') + '\n\n'\
              + _('The description is not sent to the recipient of the funds. It is stored in your wallet file, and displayed in the \'History\' tab.')
        description_label = HelpLabel(_('Description'), msg)
        grid.addWidget(description_label, 2, 0)
        self.message_e = MyLineEdit()
        grid.addWidget(self.message_e, 2, 1, 1, -1)

        self.from_label = QLabel(_('From'))
        grid.addWidget(self.from_label, 3, 0)
        self.from_list = MyTreeWidget(self, self.from_list_menu, ['',''])
        self.from_list.setHeaderHidden(True)
        self.from_list.setMaximumHeight(80)
        grid.addWidget(self.from_list, 3, 1, 1, -1)
        self.set_pay_from([])

        msg = _('Amount to be sent.') + '\n\n' \
              + _('The amount will be displayed in red if you do not have enough funds in your wallet.') + ' ' \
              + _('Note that if you have frozen some of your addresses, the available funds will be lower than your total balance.') + '\n\n' \
              + _('Keyboard shortcut: type "!" to send all your coins.')
        amount_label = HelpLabel(_('Amount'), msg)
        grid.addWidget(amount_label, 4, 0)
        grid.addWidget(self.amount_e, 4, 1)

        self.fiat_send_e = AmountEdit(self.fx.get_currency if self.fx else '')
        if not self.fx or not self.fx.is_enabled():
            self.fiat_send_e.setVisible(False)
        grid.addWidget(self.fiat_send_e, 4, 2)
        self.amount_e.frozen.connect(
            lambda: self.fiat_send_e.setFrozen(self.amount_e.isReadOnly()))

        self.max_button = EnterButton(_("Max"), self.spend_max)
        self.max_button.setFixedWidth(140)
        grid.addWidget(self.max_button, 4, 3)
        hbox = QHBoxLayout()
        hbox.addStretch(1)
        grid.addLayout(hbox, 4, 4)

        msg = _('BitcoinGold transactions are in general not free. A transaction fee is paid by the sender of the funds.') + '\n\n'\
              + _('The amount of fee can be decided freely by the sender. However, transactions with low fees take more time to be processed.') + '\n\n'\
              + _('A suggested fee is automatically added to this field. You may override it. The suggested fee increases with the size of the transaction.')
        self.fee_e_label = HelpLabel(_('Fee'), msg)

        def fee_cb(dyn, pos, fee_rate):
            if dyn:
                if self.config.use_mempool_fees():
                    self.config.set_key('depth_level', pos, False)
                else:
                    self.config.set_key('fee_level', pos, False)
            else:
                self.config.set_key('fee_per_kb', fee_rate, False)

            if fee_rate:
                self.feerate_e.setAmount(fee_rate // 1000)
            else:
                self.feerate_e.setAmount(None)
            self.fee_e.setModified(False)

            self.fee_slider.activate()
            self.spend_max() if self.is_max else self.update_fee()

        self.fee_slider = FeeSlider(self, self.config, fee_cb)
        self.fee_slider.setFixedWidth(140)

        def on_fee_or_feerate(edit_changed, editing_finished):
            edit_other = self.feerate_e if edit_changed == self.fee_e else self.fee_e
            if editing_finished:
                if not edit_changed.get_amount():
                    # This is so that when the user blanks the fee and moves on,
                    # we go back to auto-calculate mode and put a fee back.
                    edit_changed.setModified(False)
            else:
                # edit_changed was edited just now, so make sure we will
                # freeze the correct fee setting (this)
                edit_other.setModified(False)
            self.fee_slider.deactivate()
            self.update_fee()

        class TxSizeLabel(QLabel):
            def setAmount(self, byte_size):
                self.setText(('x   %s bytes   =' % byte_size) if byte_size else '')

        self.size_e = TxSizeLabel()
        self.size_e.setAlignment(Qt.AlignCenter)
        self.size_e.setAmount(0)
        self.size_e.setFixedWidth(140)
        self.size_e.setStyleSheet(ColorScheme.DEFAULT.as_stylesheet())

        self.feerate_e = FeerateEdit(lambda: 0)
        self.feerate_e.setAmount(self.config.fee_per_byte())
        self.feerate_e.textEdited.connect(partial(on_fee_or_feerate, self.feerate_e, False))
        self.feerate_e.editingFinished.connect(partial(on_fee_or_feerate, self.feerate_e, True))

        self.fee_e = BTGAmountEdit(self.get_decimal_point)
        self.fee_e.textEdited.connect(partial(on_fee_or_feerate, self.fee_e, False))
        self.fee_e.editingFinished.connect(partial(on_fee_or_feerate, self.fee_e, True))

        def feerounding_onclick():
            text = (self.feerounding_text + '\n\n' +
                    _('To somewhat protect your privacy, ElectrumG tries to create change with similar precision to other outputs.') + ' ' +
                    _('At most 100 satoshis might be lost due to this rounding.') + ' ' +
                    _("You can disable this setting in '{}'.").format(_('Preferences')) + '\n' +
                    _('Also, dust is not kept as change, but added to the fee.'))
            QMessageBox.information(self, 'Fee rounding', text)

        self.feerounding_icon = QPushButton(QIcon(':icons/info.png'), '')
        self.feerounding_icon.setFixedWidth(20)
        self.feerounding_icon.setFlat(True)
        self.feerounding_icon.clicked.connect(feerounding_onclick)
        self.feerounding_icon.setVisible(False)

        self.connect_fields(self, self.amount_e, self.fiat_send_e, self.fee_e)

        vbox_feelabel = QVBoxLayout()
        vbox_feelabel.addWidget(self.fee_e_label)
        vbox_feelabel.addStretch(1)
        grid.addLayout(vbox_feelabel, 5, 0)

        self.fee_adv_controls = QWidget()
        hbox = QHBoxLayout(self.fee_adv_controls)
        hbox.setContentsMargins(0, 0, 0, 0)
        hbox.addWidget(self.feerate_e)
        hbox.addWidget(self.size_e)
        hbox.addWidget(self.fee_e)
        hbox.addWidget(self.feerounding_icon, Qt.AlignLeft)
        hbox.addStretch(1)

        vbox_feecontrol = QVBoxLayout()
        vbox_feecontrol.addWidget(self.fee_adv_controls)
        vbox_feecontrol.addWidget(self.fee_slider)

        grid.addLayout(vbox_feecontrol, 5, 1, 1, -1)

        if not self.config.get('show_fee', False):
            self.fee_adv_controls.setVisible(False)

        self.preview_button = EnterButton(_("Preview"), self.do_preview)
        self.preview_button.setToolTip(_('Display the details of your transaction before signing it.'))
        self.send_button = EnterButton(_("Send"), self.do_send)
        self.clear_button = EnterButton(_("Clear"), self.do_clear)
        buttons = QHBoxLayout()
        buttons.addStretch(1)
        buttons.addWidget(self.clear_button)
        buttons.addWidget(self.preview_button)
        buttons.addWidget(self.send_button)
        grid.addLayout(buttons, 6, 1, 1, 3)

        self.amount_e.shortcut.connect(self.spend_max)
        self.payto_e.textChanged.connect(self.update_fee)
        self.amount_e.textEdited.connect(self.update_fee)

        def reset_max(t):
            self.is_max = False
            self.max_button.setEnabled(not bool(t))
        self.amount_e.textEdited.connect(reset_max)
        self.fiat_send_e.textEdited.connect(reset_max)

        def entry_changed():
            text = ""

            amt_color = ColorScheme.DEFAULT
            fee_color = ColorScheme.DEFAULT
            feerate_color = ColorScheme.DEFAULT

            if self.not_enough_funds:
                amt_color, fee_color = ColorScheme.RED, ColorScheme.RED
                feerate_color = ColorScheme.RED
                text = _( "Not enough funds" )
                c, u, x = self.wallet.get_frozen_balance()
                if c+u+x:
                    text += ' (' + self.format_amount(c+u+x).strip() + ' ' + self.base_unit() + ' ' +_("are frozen") + ')'

            # blue color denotes auto-filled values
            elif self.fee_e.isModified():
                feerate_color = ColorScheme.BLUE
            elif self.feerate_e.isModified():
                fee_color = ColorScheme.BLUE
            elif self.amount_e.isModified():
                fee_color = ColorScheme.BLUE
                feerate_color = ColorScheme.BLUE
            else:
                amt_color = ColorScheme.BLUE
                fee_color = ColorScheme.BLUE
                feerate_color = ColorScheme.BLUE

            self.statusBar().showMessage(text)
            self.amount_e.setStyleSheet(amt_color.as_stylesheet())
            self.fee_e.setStyleSheet(fee_color.as_stylesheet())
            self.feerate_e.setStyleSheet(feerate_color.as_stylesheet())

        self.amount_e.textChanged.connect(entry_changed)
        self.fee_e.textChanged.connect(entry_changed)
        self.feerate_e.textChanged.connect(entry_changed)

        self.invoices_label = QLabel(_('Invoices'))
        from .invoice_list import InvoiceList
        self.invoice_list = InvoiceList(self)

        vbox0 = QVBoxLayout()
        vbox0.addLayout(grid)
        hbox = QHBoxLayout()
        hbox.addLayout(vbox0)
        w = QWidget()
        vbox = QVBoxLayout(w)
        vbox.addLayout(hbox)
        vbox.addStretch(1)
        vbox.addWidget(self.invoices_label)
        vbox.addWidget(self.invoice_list)
        vbox.setStretchFactor(self.invoice_list, 1000)
        w.searchable_list = self.invoice_list
        run_hook('create_send_tab', grid)
        return w

    def spend_max(self):
        self.is_max = True
        self.do_update_fee()

    def update_fee(self):
        self.require_fee_update = True

    def get_payto_or_dummy(self):
        r = self.payto_e.get_recipient()
        if r:
            return r
        return (TYPE_ADDRESS, self.wallet.dummy_address())

    def do_update_fee(self):
        '''Recalculate the fee.  If the fee was manually input, retain it, but
        still build the TX to see if there are enough funds.
        '''
        freeze_fee = self.is_send_fee_frozen()
        freeze_feerate = self.is_send_feerate_frozen()
        amount = '!' if self.is_max else self.amount_e.get_amount()
        if amount is None:
            if not freeze_fee:
                self.fee_e.setAmount(None)
            self.not_enough_funds = False
            self.statusBar().showMessage('')
        else:
            fee_estimator = self.get_send_fee_estimator()
            outputs = self.payto_e.get_outputs(self.is_max)
            if not outputs:
                _type, addr = self.get_payto_or_dummy()
                outputs = [(_type, addr, amount)]
            is_sweep = bool(self.tx_external_keypairs)
            make_tx = lambda fee_est: \
                self.wallet.make_unsigned_transaction(
                    self.get_coins(), outputs, self.config,
                    fixed_fee=fee_est, is_sweep=is_sweep)
            try:
                tx = make_tx(fee_estimator)
                self.not_enough_funds = False
            except (NotEnoughFunds, NoDynamicFeeEstimates) as e:
                if not freeze_fee:
                    self.fee_e.setAmount(None)
                if not freeze_feerate:
                    self.feerate_e.setAmount(None)
                self.feerounding_icon.setVisible(False)

                if isinstance(e, NotEnoughFunds):
                    self.not_enough_funds = True
                elif isinstance(e, NoDynamicFeeEstimates):
                    try:
                        tx = make_tx(0)
                        size = tx.estimated_size()
                        self.size_e.setAmount(size)
                    except BaseException:
                        pass
                return
            except BaseException:
                traceback.print_exc(file=sys.stderr)
                return

            size = tx.estimated_size()
            self.size_e.setAmount(size)

            fee = tx.get_fee()
            fee = None if self.not_enough_funds else fee

            # Displayed fee/fee_rate values are set according to user input.
            # Due to rounding or dropping dust in CoinChooser,
            # actual fees often differ somewhat.
            if freeze_feerate or self.fee_slider.is_active():
                displayed_feerate = self.feerate_e.get_amount()
                if displayed_feerate:
                    displayed_feerate = displayed_feerate // 1000
                else:
                    # fallback to actual fee
                    displayed_feerate = fee // size if fee is not None else None
                    self.feerate_e.setAmount(displayed_feerate)
                displayed_fee = displayed_feerate * size if displayed_feerate is not None else None
                self.fee_e.setAmount(displayed_fee)
            else:
                if freeze_fee:
                    displayed_fee = self.fee_e.get_amount()
                else:
                    # fallback to actual fee if nothing is frozen
                    displayed_fee = fee
                    self.fee_e.setAmount(displayed_fee)
                displayed_fee = displayed_fee if displayed_fee else 0
                displayed_feerate = displayed_fee // size if displayed_fee is not None else None
                self.feerate_e.setAmount(displayed_feerate)

            # show/hide fee rounding icon
            feerounding = (fee - displayed_fee) if fee else 0
            self.set_feerounding_text(feerounding)
            self.feerounding_icon.setToolTip(self.feerounding_text)
            self.feerounding_icon.setVisible(bool(feerounding))

            if self.is_max:
                amount = tx.output_value()
                self.amount_e.setAmount(amount)

    def from_list_delete(self, item):
        i = self.from_list.indexOfTopLevelItem(item)
        self.pay_from.pop(i)
        self.redraw_from_list()
        self.update_fee()

    def from_list_menu(self, position):
        item = self.from_list.itemAt(position)
        menu = QMenu()
        menu.addAction(_("Remove"), lambda: self.from_list_delete(item))
        menu.exec_(self.from_list.viewport().mapToGlobal(position))

    def set_pay_from(self, coins):
        self.pay_from = list(coins)
        self.redraw_from_list()

    def redraw_from_list(self):
        self.from_list.clear()
        self.from_label.setHidden(len(self.pay_from) == 0)
        self.from_list.setHidden(len(self.pay_from) == 0)

        def format(x):
            h = x.get('prevout_hash')
            return h[0:10] + '...' + h[-10:] + ":%d"%x.get('prevout_n') + u'\t' + "%s"%x.get('address')

        for item in self.pay_from:
            self.from_list.addTopLevelItem(QTreeWidgetItem( [format(item), self.format_amount(item['value']) ]))

    def get_contact_payto(self, key):
        _type, label = self.contacts.get(key)
        return label + '  <' + key + '>' if _type == 'address' else key

    def update_completions(self):
        l = [self.get_contact_payto(key) for key in self.contacts.keys()]
        self.completions.setStringList(l)

    def protected(func):
        '''Password request wrapper.  The password is passed to the function
        as the 'password' named argument.  "None" indicates either an
        unencrypted wallet, or the user cancelled the password request.
        An empty input is passed as the empty string.'''
        def request_password(self, *args, **kwargs):
            parent = self.top_level_window()
            password = None
            while self.wallet.has_keystore_encryption():
                password = self.password_dialog(parent=parent)
                if password is None:
                    # User cancelled password input
                    return
                try:
                    self.wallet.check_password(password)
                    break
                except Exception as e:
                    self.show_error(str(e), parent=parent)
                    continue

            kwargs['password'] = password
            return func(self, *args, **kwargs)
        return request_password

    def is_send_fee_frozen(self):
        return self.fee_e.isVisible() and self.fee_e.isModified() \
               and (self.fee_e.text() or self.fee_e.hasFocus())

    def is_send_feerate_frozen(self):
        return self.feerate_e.isVisible() and self.feerate_e.isModified() \
               and (self.feerate_e.text() or self.feerate_e.hasFocus())

    def get_send_fee_estimator(self):
        if self.is_send_fee_frozen():
            fee_estimator = self.fee_e.get_amount()
        elif self.is_send_feerate_frozen():
            amount = self.feerate_e.get_amount()
            amount = 0 if amount is None else amount
            fee_estimator = partial(
                simple_config.SimpleConfig.estimate_fee_for_feerate, amount)
        else:
            fee_estimator = None
        return fee_estimator

    def read_send_tab(self):
        if self.payment_request and self.payment_request.has_expired():
            self.show_error(_('Payment request has expired'))
            return
        label = self.message_e.text()

        if self.payment_request:
            outputs = self.payment_request.get_outputs()
        else:
            errors = self.payto_e.get_errors()
            if errors:
                self.show_warning(_("Invalid Lines found:") + "\n\n" + '\n'.join([ _("Line #") + str(x[0]+1) + ": " + x[1] for x in errors]))
                return
            outputs = self.payto_e.get_outputs(self.is_max)

            if self.payto_e.is_alias and self.payto_e.validated is False:
                alias = self.payto_e.toPlainText()
                msg = _('WARNING: the alias "{}" could not be validated via an additional '
                        'security check, DNSSEC, and thus may not be correct.').format(alias) + '\n'
                msg += _('Do you wish to continue?')
                if not self.question(msg):
                    return

        if not outputs:
            self.show_error(_('No outputs'))
            return

        for _type, addr, amount in outputs:
            if addr is None:
                self.show_error(_('BitcoinGold Address is None'))
                return
            if _type == TYPE_ADDRESS and not bitcoin.is_address(addr):
                self.show_error(_('Invalid BitcoinGold Address'))
                return
            if amount is None:
                self.show_error(_('Invalid Amount'))
                return

        fee_estimator = self.get_send_fee_estimator()
        coins = self.get_coins()
        return outputs, fee_estimator, label, coins

    def do_preview(self):
        self.do_send(preview = True)

    def do_send(self, preview = False):
        if run_hook('abort_send', self):
            return
        r = self.read_send_tab()
        if not r:
            return
        outputs, fee_estimator, tx_desc, coins = r
        try:
            is_sweep = bool(self.tx_external_keypairs)
            tx = self.wallet.make_unsigned_transaction(
                coins, outputs, self.config, fixed_fee=fee_estimator,
                is_sweep=is_sweep)
        except NotEnoughFunds:
            self.show_message(_("Insufficient funds"))
            return
        except BaseException as e:
            traceback.print_exc(file=sys.stdout)
            self.show_message(str(e))
            return

        amount = tx.output_value() if self.is_max else sum(map(lambda x:x[2], outputs))
        fee = tx.get_fee()

        use_rbf = self.config.get('use_rbf', True)
        if use_rbf:
            tx.set_rbf(True)

        if fee < self.wallet.relayfee() * tx.estimated_size() / 1000:
            self.show_error('\n'.join([
                _("This transaction requires a higher fee, or it will not be propagated by your current server"),
                _("Try to raise your transaction fee, or use a server with a lower relay fee.")
            ]))
            return

        if preview:
            self.show_transaction(tx, tx_desc)
            return

        if not self.network:
            self.show_error(_("You can't broadcast a transaction without a live network connection."))
            return

        # confirmation dialog
        msg = [
            _("Amount to be sent") + ": " + self.format_amount_and_units(amount),
            _("Mining fee") + ": " + self.format_amount_and_units(fee),
        ]

        x_fee = run_hook('get_tx_extra_fee', self.wallet, tx)
        if x_fee:
            x_fee_address, x_fee_amount = x_fee
            msg.append( _("Additional fees") + ": " + self.format_amount_and_units(x_fee_amount) )

        confirm_rate = simple_config.FEERATE_WARNING_HIGH_FEE
        if fee > confirm_rate * tx.estimated_size() / 1000:
            msg.append(_('Warning') + ': ' + _("The fee for this transaction seems unusually high."))

        if self.wallet.has_keystore_encryption():
            msg.append("")
            msg.append(_("Enter your password to proceed"))
            password = self.password_dialog('\n'.join(msg))
            if not password:
                return
        else:
            msg.append(_('Proceed?'))
            password = None
            if not self.question('\n'.join(msg)):
                return

        def sign_done(success):
            if success:
                if not tx.is_complete():
                    self.show_transaction(tx)
                    self.do_clear()
                else:
                    self.broadcast_transaction(tx, tx_desc)
        self.sign_tx_with_password(tx, sign_done, password)

    @protected
    def sign_tx(self, tx, callback, password):
        self.sign_tx_with_password(tx, callback, password)

    def sign_tx_with_password(self, tx, callback, password):
        '''Sign the transaction in a separate thread.  When done, calls
        the callback with a success code of True or False.
        '''

        def on_signed(result):
            callback(True)
        def on_failed(exc_info):
            self.on_error(exc_info)
            callback(False)

        if self.tx_external_keypairs:
            # can sign directly
            task = partial(Transaction.sign, tx, self.tx_external_keypairs)
        else:
            # call hook to see if plugin needs gui interaction
            run_hook('sign_tx', self, tx)
            task = partial(self.wallet.sign_transaction, tx, password)
        WaitingDialog(self, _('Signing transaction...'), task,
                      on_signed, on_failed)

    def broadcast_transaction(self, tx, tx_desc):

        def broadcast_thread():
            # non-GUI thread
            pr = self.payment_request
            if pr and pr.has_expired():
                self.payment_request = None
                return False, _("Payment request has expired")
            status, msg =  self.network.broadcast(tx)
            if pr and status is True:
                self.invoices.set_paid(pr, tx.txid())
                self.invoices.save()
                self.payment_request = None
                refund_address = self.wallet.get_receiving_addresses()[0]
                ack_status, ack_msg = pr.send_ack(str(tx), refund_address)
                if ack_status:
                    msg = ack_msg
            return status, msg

        # Capture current TL window; override might be removed on return
        parent = self.top_level_window()

        def broadcast_done(result):
            # GUI thread
            if result:
                status, msg = result
                if status:
                    if tx_desc is not None and tx.is_complete():
                        self.wallet.set_label(tx.txid(), tx_desc)
                    parent.show_message(_('Payment sent.') + '\n' + msg)
                    self.invoice_list.update()
                    self.do_clear()
                else:
                    parent.show_error(msg)

        WaitingDialog(self, _('Broadcasting transaction...'),
                      broadcast_thread, broadcast_done, self.on_error)

    def query_choice(self, msg, choices):
        # Needed by QtHandler for hardware wallets
        dialog = WindowModalDialog(self.top_level_window())
        clayout = ChoicesLayout(msg, choices)
        vbox = QVBoxLayout(dialog)
        vbox.addLayout(clayout.layout())
        vbox.addLayout(Buttons(OkButton(dialog)))
        if not dialog.exec_():
            return None
        return clayout.selected_index()

    def lock_amount(self, b):
        self.amount_e.setFrozen(b)
        self.max_button.setEnabled(not b)

    def prepare_for_payment_request(self):
        self.show_send_tab()
        self.payto_e.is_pr = True
        for e in [self.payto_e, self.amount_e, self.message_e]:
            e.setFrozen(True)
        self.payto_e.setText(_("please wait..."))
        return True

    def delete_invoice(self, key):
        self.invoices.remove(key)
        self.invoice_list.update()

    def payment_request_ok(self):
        pr = self.payment_request
        key = self.invoices.add(pr)
        status = self.invoices.get_status(key)
        self.invoice_list.update()
        if status == PR_PAID:
            self.show_message("invoice already paid")
            self.do_clear()
            self.payment_request = None
            return
        self.payto_e.is_pr = True
        if not pr.has_expired():
            self.payto_e.setGreen()
        else:
            self.payto_e.setExpired()
        self.payto_e.setText(pr.get_requestor())
        self.amount_e.setText(format_satoshis_plain(pr.get_amount(), self.decimal_point))
        self.message_e.setText(pr.get_memo())
        # signal to set fee
        self.amount_e.textEdited.emit("")

    def payment_request_error(self):
        self.show_message(self.payment_request.error)
        self.payment_request = None
        self.do_clear()

    def on_pr(self, request):
        self.payment_request = request
        if self.payment_request.verify(self.contacts):
            self.payment_request_ok_signal.emit()
        else:
            self.payment_request_error_signal.emit()

    def pay_to_URI(self, URI):
        if not URI:
            return
        try:
            out = util.parse_URI(URI, self.on_pr)
        except BaseException as e:
            self.show_error(_('Invalid bitcoingold URI:') + '\n' + str(e))
            return
        self.show_send_tab()
        r = out.get('r')
        sig = out.get('sig')
        name = out.get('name')
        if r or (name and sig):
            self.prepare_for_payment_request()
            return
        address = out.get('address')
        amount = out.get('amount')
        label = out.get('label')
        message = out.get('message')
        # use label as description (not BIP21 compliant)
        if label and not message:
            message = label
        if address:
            self.payto_e.setText(address)
        if message:
            self.message_e.setText(message)
        if amount:
            self.amount_e.setAmount(amount)
            self.amount_e.textEdited.emit("")


    def do_clear(self):
        self.is_max = False
        self.not_enough_funds = False
        self.payment_request = None
        self.payto_e.is_pr = False
        for e in [self.payto_e, self.message_e, self.amount_e, self.fiat_send_e,
                  self.fee_e, self.feerate_e]:
            e.setText('')
            e.setFrozen(False)
        self.fee_slider.activate()
        self.feerate_e.setAmount(self.config.fee_per_byte())
        self.size_e.setAmount(0)
        self.feerounding_icon.setVisible(False)
        self.set_pay_from([])
        self.tx_external_keypairs = {}
        self.update_status()
        run_hook('do_clear', self)

    def set_frozen_state(self, addrs, freeze):
        self.wallet.set_frozen_state(addrs, freeze)
        self.address_list.update()
        self.utxo_list.update()
        self.update_fee()

    def create_list_tab(self, l, toolbar=None):
        w = QWidget()
        w.searchable_list = l
        vbox = QVBoxLayout()
        w.setLayout(vbox)
        vbox.setContentsMargins(0, 0, 0, 0)
        vbox.setSpacing(0)
        if toolbar:
            vbox.addLayout(toolbar)
        vbox.addWidget(l)
        return w

    def create_addresses_tab(self):
        from .address_list import AddressList
        self.address_list = l = AddressList(self)
        toolbar = l.create_toolbar(self.config)
        toolbar_shown = self.config.get('show_toolbar_addresses', False)
        l.show_toolbar(toolbar_shown)
        return self.create_list_tab(l, toolbar)

    def create_utxo_tab(self):
        from .utxo_list import UTXOList
        self.utxo_list = l = UTXOList(self)
        return self.create_list_tab(l)

    def create_contacts_tab(self):
        from .contact_list import ContactList
        self.contact_list = l = ContactList(self)
        return self.create_list_tab(l)

    def remove_address(self, addr):
        if self.question(_("Do you want to remove")+" %s "%addr +_("from your wallet?")):
            self.wallet.delete_address(addr)
            self.need_update.set()  # history, addresses, coins
            self.clear_receive_tab()

    def get_coins(self):
        if self.pay_from:
            return self.pay_from
        else:
            return self.wallet.get_spendable_coins(None, self.config)

    def spend_coins(self, coins):
        self.set_pay_from(coins)
        self.show_send_tab()
        self.update_fee()

    def paytomany(self):
        self.show_send_tab()
        self.payto_e.paytomany()
        msg = '\n'.join([
            _('Enter a list of outputs in the \'Pay to\' field.'),
            _('One output per line.'),
            _('Format: address, amount'),
            _('You may load a CSV file using the file icon.')
        ])
        self.show_message(msg, title=_('Pay to many'))

    def payto_contacts(self, labels):
        paytos = [self.get_contact_payto(label) for label in labels]
        self.show_send_tab()
        if len(paytos) == 1:
            self.payto_e.setText(paytos[0])
            self.amount_e.setFocus()
        else:
            text = "\n".join([payto + ", 0" for payto in paytos])
            self.payto_e.setText(text)
            self.payto_e.setFocus()

    def set_contact(self, label, address):
        if not is_address(address):
            self.show_error(_('Invalid Address'))
            self.contact_list.update()  # Displays original unchanged value
            return False
        self.contacts[address] = ('address', label)
        self.contact_list.update()
        self.history_list.update()
        self.update_completions()
        return True

    def delete_contacts(self, labels):
        if not self.question(_("Remove {} from your list of contacts?")
                             .format(" + ".join(labels))):
            return
        for label in labels:
            self.contacts.pop(label)
        self.history_list.update()
        self.contact_list.update()
        self.update_completions()

    def show_invoice(self, key):
        pr = self.invoices.get(key)
        if pr is None:
            self.show_error('Cannot find payment request in wallet.')
            return
        pr.verify(self.contacts)
        self.show_pr_details(pr)

    def show_pr_details(self, pr):
        key = pr.get_id()
        d = WindowModalDialog(self, _("Invoice"))
        vbox = QVBoxLayout(d)
        grid = QGridLayout()
        grid.addWidget(QLabel(_("Requestor") + ':'), 0, 0)
        grid.addWidget(QLabel(pr.get_requestor()), 0, 1)
        grid.addWidget(QLabel(_("Amount") + ':'), 1, 0)
        outputs_str = '\n'.join(map(lambda x: self.format_amount(x[2])+ self.base_unit() + ' @ ' + x[1], pr.get_outputs()))
        grid.addWidget(QLabel(outputs_str), 1, 1)
        expires = pr.get_expiration_date()
        grid.addWidget(QLabel(_("Memo") + ':'), 2, 0)
        grid.addWidget(QLabel(pr.get_memo()), 2, 1)
        grid.addWidget(QLabel(_("Signature") + ':'), 3, 0)
        grid.addWidget(QLabel(pr.get_verify_status()), 3, 1)
        if expires:
            grid.addWidget(QLabel(_("Expires") + ':'), 4, 0)
            grid.addWidget(QLabel(format_time(expires)), 4, 1)
        vbox.addLayout(grid)
        def do_export():
            fn = self.getSaveFileName(_("Save invoice to file"), "*.bip70")
            if not fn:
                return
            with open(fn, 'wb') as f:
                data = f.write(pr.raw)
            self.show_message(_('Invoice saved as' + ' ' + fn))
        exportButton = EnterButton(_('Save'), do_export)
        def do_delete():
            if self.question(_('Delete invoice?')):
                self.invoices.remove(key)
                self.history_list.update()
                self.invoice_list.update()
                d.close()
        deleteButton = EnterButton(_('Delete'), do_delete)
        vbox.addLayout(Buttons(exportButton, deleteButton, CloseButton(d)))
        d.exec_()

    def do_pay_invoice(self, key):
        pr = self.invoices.get(key)
        self.payment_request = pr
        self.prepare_for_payment_request()
        pr.error = None  # this forces verify() to re-run
        if pr.verify(self.contacts):
            self.payment_request_ok()
        else:
            self.payment_request_error()

    def create_console_tab(self):
        from .console import Console
        self.console = console = Console()
        return console

    def update_console(self):
        console = self.console
        console.history = self.config.get("console-history",[])
        console.history_index = len(console.history)

        console.updateNamespace({'wallet' : self.wallet,
                                 'network' : self.network,
                                 #'plugins' : self.gui_object.plugins,
                                 'window': self})
        console.updateNamespace({'util' : util, 'bitcoingold':bitcoin})

        c = commands.Commands(self.config, self.wallet, self.network, lambda: self.console.set_json(True))
        methods = {}
        def mkfunc(f, method):
            return lambda *args: f(method, args, self.password_dialog)
        for m in dir(c):
            if m[0]=='_' or m in ['network','wallet']: continue
            methods[m] = mkfunc(c._run, m)

        console.updateNamespace(methods)

    def create_status_bar(self):

        sb = QStatusBar()
        sb.setFixedHeight(35)
        qtVersion = qVersion()

        self.balance_label = QLabel("")
        self.balance_label.setTextInteractionFlags(Qt.TextSelectableByMouse)
        self.balance_label.setStyleSheet("""QLabel { padding: 0 }""")
        sb.addWidget(self.balance_label)

        self.search_box = QLineEdit()
        self.search_box.textChanged.connect(self.do_search)
        self.search_box.hide()
        sb.addPermanentWidget(self.search_box)

        self.lock_icon = QIcon()
        self.password_button = StatusBarButton(self.lock_icon, _("Password"), self.change_password_dialog )
        sb.addPermanentWidget(self.password_button)

        sb.addPermanentWidget(StatusBarButton(QIcon(":icons/preferences.png"), _("Preferences"), self.settings_dialog ) )
        self.seed_button = StatusBarButton(QIcon(":icons/seed.png"), _("Seed"), self.show_seed_dialog )
        sb.addPermanentWidget(self.seed_button)
        self.status_button = StatusBarButton(QIcon(":icons/status_disconnected.png"), _("Network"), lambda: self.gui_object.show_network_dialog(self))
        sb.addPermanentWidget(self.status_button)
        run_hook('create_status_bar', sb)
        self.setStatusBar(sb)

    def update_lock_icon(self):
        icon = QIcon(":icons/lock.png") if self.wallet.has_password() else QIcon(":icons/unlock.png")
        self.password_button.setIcon(icon)

    def update_buttons_on_seed(self):
        self.seed_button.setVisible(self.wallet.has_seed())
        self.password_button.setVisible(self.wallet.may_have_password())
        self.send_button.setVisible(not self.wallet.is_watching_only())

    def change_password_dialog(self):
        from electrum.storage import STO_EV_XPUB_PW
        if self.wallet.get_available_storage_encryption_version() == STO_EV_XPUB_PW:
            from .password_dialog import ChangePasswordDialogForHW
            d = ChangePasswordDialogForHW(self, self.wallet)
            ok, encrypt_file = d.run()
            if not ok:
                return

            try:
                hw_dev_pw = self.wallet.keystore.get_password_for_storage_encryption()
            except UserCancelled:
                return
            except BaseException as e:
                traceback.print_exc(file=sys.stderr)
                self.show_error(str(e))
                return
            old_password = hw_dev_pw if self.wallet.has_password() else None
            new_password = hw_dev_pw if encrypt_file else None
        else:
            from .password_dialog import ChangePasswordDialogForSW
            d = ChangePasswordDialogForSW(self, self.wallet)
            ok, old_password, new_password, encrypt_file = d.run()

        if not ok:
            return
        try:
            self.wallet.update_password(old_password, new_password, encrypt_file)
        except InvalidPassword as e:
            self.show_error(str(e))
            return
        except BaseException:
            traceback.print_exc(file=sys.stdout)
            self.show_error(_('Failed to update password'))
            return
        msg = _('Password was updated successfully') if self.wallet.has_password() else _('Password is disabled, this wallet is not protected')
        self.show_message(msg, title=_("Success"))
        self.update_lock_icon()

    def toggle_search(self):
        tab = self.tabs.currentWidget()
        #if hasattr(tab, 'searchable_list'):
        #    tab.searchable_list.toggle_toolbar()
        #return
        self.search_box.setHidden(not self.search_box.isHidden())
        if not self.search_box.isHidden():
            self.search_box.setFocus(1)
        else:
            self.do_search('')

    def do_search(self, t):
        tab = self.tabs.currentWidget()
        if hasattr(tab, 'searchable_list'):
            tab.searchable_list.filter(t)

    def new_contact_dialog(self):
        d = WindowModalDialog(self, _("New Contact"))
        vbox = QVBoxLayout(d)
        vbox.addWidget(QLabel(_('New Contact') + ':'))
        grid = QGridLayout()
        line1 = QLineEdit()
        line1.setFixedWidth(280)
        line2 = QLineEdit()
        line2.setFixedWidth(280)
        grid.addWidget(QLabel(_("Address")), 1, 0)
        grid.addWidget(line1, 1, 1)
        grid.addWidget(QLabel(_("Name")), 2, 0)
        grid.addWidget(line2, 2, 1)
        vbox.addLayout(grid)
        vbox.addLayout(Buttons(CancelButton(d), OkButton(d)))
        if d.exec_():
            self.set_contact(line2.text(), line1.text())

    def show_master_public_keys(self):
        dialog = WindowModalDialog(self, _("Wallet Information"))
        dialog.setMinimumSize(500, 100)
        mpk_list = self.wallet.get_master_public_keys()
        vbox = QVBoxLayout()
        wallet_type = self.wallet.storage.get('wallet_type', '')
        grid = QGridLayout()
        basename = os.path.basename(self.wallet.storage.path)
        grid.addWidget(QLabel(_("Wallet name")+ ':'), 0, 0)
        grid.addWidget(QLabel(basename), 0, 1)
        grid.addWidget(QLabel(_("Wallet type")+ ':'), 1, 0)
        grid.addWidget(QLabel(wallet_type), 1, 1)
        grid.addWidget(QLabel(_("Script type")+ ':'), 2, 0)
        grid.addWidget(QLabel(self.wallet.txin_type), 2, 1)
        vbox.addLayout(grid)
        if self.wallet.is_deterministic():
            mpk_text = ShowQRTextEdit()
            mpk_text.setMaximumHeight(150)
            mpk_text.addCopyButton(self.app)
            def show_mpk(index):
                mpk_text.setText(mpk_list[index])
            # only show the combobox in case multiple accounts are available
            if len(mpk_list) > 1:
                def label(key):
                    if isinstance(self.wallet, Multisig_Wallet):
                        return _("cosigner") + ' ' + str(key+1)
                    return ''
                labels = [label(i) for i in range(len(mpk_list))]
                on_click = lambda clayout: show_mpk(clayout.selected_index())
                labels_clayout = ChoicesLayout(_("Master Public Keys"), labels, on_click)
                vbox.addLayout(labels_clayout.layout())
            else:
                vbox.addWidget(QLabel(_("Master Public Key")))
            show_mpk(0)
            vbox.addWidget(mpk_text)
        vbox.addStretch(1)
        vbox.addLayout(Buttons(CloseButton(dialog)))
        dialog.setLayout(vbox)
        dialog.exec_()

    def remove_wallet(self):
        if self.question('\n'.join([
                _('Delete wallet file?'),
                "%s" % self.wallet.storage.path,
                _('If your wallet contains funds, make sure you have saved its seed.')]),
                title='ElectrumG', icon=QMessageBox.Warning):
            if self.question('\n'.join([
                _('Are you sure you want to delete this wallet file?'),
                "%s" % self.wallet.storage.path, '\n',
                _("This CANNOT be undone!")]),
                    title='ElectrumG', icon=QMessageBox.Warning):
                self._delete_wallet()

    @protected
    def _delete_wallet(self, password):
        wallet_path = self.wallet.storage.path
        basename = os.path.basename(wallet_path)
        self.gui_object.daemon.stop_wallet(wallet_path)
        self.close()
        os.unlink(wallet_path)
        self.show_error("Wallet removed:" + basename)

    @protected
    def show_seed_dialog(self, password):
        if not self.wallet.has_seed():
            self.show_message(_('This wallet has no seed'))
            return
        keystore = self.wallet.get_keystore()
        try:
            seed = keystore.get_seed(password)
            passphrase = keystore.get_passphrase(password)
        except BaseException as e:
            self.show_error(str(e))
            return
        from .seed_dialog import SeedDialog
        d = SeedDialog(self, seed, passphrase)
        d.exec_()

    def show_qrcode(self, data, title = _("QR code"), parent=None):
        if not data:
            return
        d = QRDialog(data, parent or self, title)
        d.exec_()

    @protected
    def show_private_key(self, address, password):
        if not address:
            return
        try:
            pk, redeem_script = self.wallet.export_private_key(address, password)
        except Exception as e:
            traceback.print_exc(file=sys.stdout)
            self.show_message(str(e))
            return
        xtype = bitcoin.deserialize_privkey(pk)[0]
        d = WindowModalDialog(self, _("Private key"))
        d.setMinimumSize(600, 150)
        vbox = QVBoxLayout()
        vbox.addWidget(QLabel(_("Address") + ': ' + address))
        vbox.addWidget(QLabel(_("Script type") + ': ' + xtype))
        vbox.addWidget(QLabel(_("Private key") + ':'))
        keys_e = ShowQRTextEdit(text=pk)
        keys_e.addCopyButton(self.app)
        vbox.addWidget(keys_e)
        if redeem_script:
            vbox.addWidget(QLabel(_("Redeem Script") + ':'))
            rds_e = ShowQRTextEdit(text=redeem_script)
            rds_e.addCopyButton(self.app)
            vbox.addWidget(rds_e)
        vbox.addLayout(Buttons(CloseButton(d)))
        d.setLayout(vbox)
        d.exec_()

    msg_sign = _("Signing with an address actually means signing with the corresponding "
                "private key, and verifying with the corresponding public key. The "
                "address you have entered does not have a unique public key, so these "
                "operations cannot be performed.") + '\n\n' + \
               _('The operation is undefined. Not just in ElectrumG, but in general.')

    @protected
    def do_sign(self, address, message, signature, password):
        address  = address.text().strip()
        message = message.toPlainText().strip()
        if not bitcoin.is_address(address):
            self.show_message(_('Invalid BitcoinGold address.'))
            return
        if self.wallet.is_watching_only():
            self.show_message(_('This is a watching-only wallet.'))
            return
        if not self.wallet.is_mine(address):
            self.show_message(_('Address not in wallet.'))
            return
        txin_type = self.wallet.get_txin_type(address)
        if txin_type not in ['p2pkh', 'p2wpkh', 'p2wpkh-p2sh']:
            self.show_message(_('Cannot sign messages with this type of address:') + \
                              ' ' + txin_type + '\n\n' + self.msg_sign)
            return
        task = partial(self.wallet.sign_message, address, message, password)

        def show_signed_message(sig):
            try:
                signature.setText(base64.b64encode(sig).decode('ascii'))
            except RuntimeError:
                # (signature) wrapped C/C++ object has been deleted
                pass

        self.wallet.thread.add(task, on_success=show_signed_message)

    def do_verify(self, address, message, signature):
        address  = address.text().strip()
        message = message.toPlainText().strip().encode('utf-8')
        if not bitcoin.is_address(address):
            self.show_message(_('Invalid BitcoinGold address.'))
            return
        try:
            # This can throw on invalid base64
            sig = base64.b64decode(str(signature.toPlainText()))
            verified = bitcoin.verify_message(address, sig, message)
        except Exception as e:
            verified = False
        if verified:
            self.show_message(_("Signature verified"))
        else:
            self.show_error(_("Wrong signature"))

    def sign_verify_message(self, address=''):
        d = WindowModalDialog(self, _('Sign/verify Message'))
        d.setMinimumSize(610, 290)

        layout = QGridLayout(d)

        message_e = QTextEdit()
        layout.addWidget(QLabel(_('Message')), 1, 0)
        layout.addWidget(message_e, 1, 1)
        layout.setRowStretch(2,3)

        address_e = QLineEdit()
        address_e.setText(address)
        layout.addWidget(QLabel(_('Address')), 2, 0)
        layout.addWidget(address_e, 2, 1)

        signature_e = QTextEdit()
        layout.addWidget(QLabel(_('Signature')), 3, 0)
        layout.addWidget(signature_e, 3, 1)
        layout.setRowStretch(3,1)

        hbox = QHBoxLayout()

        b = QPushButton(_("Sign"))
        b.clicked.connect(lambda: self.do_sign(address_e, message_e, signature_e))
        hbox.addWidget(b)

        b = QPushButton(_("Verify"))
        b.clicked.connect(lambda: self.do_verify(address_e, message_e, signature_e))
        hbox.addWidget(b)

        b = QPushButton(_("Close"))
        b.clicked.connect(d.accept)
        hbox.addWidget(b)
        layout.addLayout(hbox, 4, 1)
        d.exec_()

    @protected
    def do_decrypt(self, message_e, pubkey_e, encrypted_e, password):
        if self.wallet.is_watching_only():
            self.show_message(_('This is a watching-only wallet.'))
            return
        cyphertext = encrypted_e.toPlainText()
        task = partial(self.wallet.decrypt_message, pubkey_e.text(), cyphertext, password)

        def setText(text):
            try:
                message_e.setText(text.decode('utf-8'))
            except RuntimeError:
                # (message_e) wrapped C/C++ object has been deleted
                pass

        self.wallet.thread.add(task, on_success=setText)

    def do_encrypt(self, message_e, pubkey_e, encrypted_e):
        message = message_e.toPlainText()
        message = message.encode('utf-8')
        try:
            encrypted = bitcoin.encrypt_message(message, pubkey_e.text())
            encrypted_e.setText(encrypted.decode('ascii'))
        except BaseException as e:
            traceback.print_exc(file=sys.stdout)
            self.show_warning(str(e))

    def encrypt_message(self, address=''):
        d = WindowModalDialog(self, _('Encrypt/decrypt Message'))
        d.setMinimumSize(610, 490)

        layout = QGridLayout(d)

        message_e = QTextEdit()
        layout.addWidget(QLabel(_('Message')), 1, 0)
        layout.addWidget(message_e, 1, 1)
        layout.setRowStretch(2,3)

        pubkey_e = QLineEdit()
        if address:
            pubkey = self.wallet.get_public_key(address)
            pubkey_e.setText(pubkey)
        layout.addWidget(QLabel(_('Public key')), 2, 0)
        layout.addWidget(pubkey_e, 2, 1)

        encrypted_e = QTextEdit()
        layout.addWidget(QLabel(_('Encrypted')), 3, 0)
        layout.addWidget(encrypted_e, 3, 1)
        layout.setRowStretch(3,1)

        hbox = QHBoxLayout()
        b = QPushButton(_("Encrypt"))
        b.clicked.connect(lambda: self.do_encrypt(message_e, pubkey_e, encrypted_e))
        hbox.addWidget(b)

        b = QPushButton(_("Decrypt"))
        b.clicked.connect(lambda: self.do_decrypt(message_e, pubkey_e, encrypted_e))
        hbox.addWidget(b)

        b = QPushButton(_("Close"))
        b.clicked.connect(d.accept)
        hbox.addWidget(b)

        layout.addLayout(hbox, 4, 1)
        d.exec_()

    def password_dialog(self, msg=None, parent=None):
        from .password_dialog import PasswordDialog
        parent = parent or self
        d = PasswordDialog(parent, msg)
        return d.run()

    def tx_from_text(self, txt):
        from electrum.transaction import tx_from_str
        try:
            tx = tx_from_str(txt)
            return Transaction(tx)
        except BaseException as e:
            self.show_critical(_("ElectrumG was unable to parse your transaction") + ":\n" + str(e))
            return

    def read_tx_from_qrcode(self):
        from electrum import qrscanner
        try:
            data = qrscanner.scan_barcode(self.config.get_video_device())
        except BaseException as e:
            self.show_error(str(e))
            return
        if not data:
            return
        # if the user scanned a bitcoingold URI
        if str(data).startswith("bitcoingold:"):
            self.pay_to_URI(data)
            return
        # else if the user scanned an offline signed tx
        try:
            data = bh2u(bitcoin.base_decode(data, length=None, base=43))
        except BaseException as e:
            self.show_error((_('Could not decode QR code')+':\n{}').format(e))
            return
        tx = self.tx_from_text(data)
        if not tx:
            return
        self.show_transaction(tx)

    def read_tx_from_file(self):
        fileName = self.getOpenFileName(_("Select your transaction file"), "*.txn")
        if not fileName:
            return
        try:
            with open(fileName, "r") as f:
                file_content = f.read()
        except (ValueError, IOError, os.error) as reason:
            self.show_critical(_("ElectrumG was unable to open your transaction file") + "\n" + str(reason), title=_("Unable to read file or no transaction found"))
            return
        return self.tx_from_text(file_content)

    def do_process_from_text(self):
        text = text_dialog(self, _('Input raw transaction'), _("Transaction:"), _("Load transaction"))
        if not text:
            return
        tx = self.tx_from_text(text)
        if tx:
            self.show_transaction(tx)

    def do_process_from_file(self):
        tx = self.read_tx_from_file()
        if tx:
            self.show_transaction(tx)

    def do_process_from_txid(self):
        from electrum import transaction
        txid, ok = QInputDialog.getText(self, _('Lookup transaction'), _('Transaction ID') + ':')
        if ok and txid:
            txid = str(txid).strip()
            try:
                r = self.network.synchronous_get(('blockchain.transaction.get', [txid]))
            except BaseException as e:
                self.show_message(str(e))
                return
            tx = transaction.Transaction(r)
            self.show_transaction(tx)

    @protected
    def export_privkeys_dialog(self, password):
        if self.wallet.is_watching_only():
            self.show_message(_("This is a watching-only wallet"))
            return

        if isinstance(self.wallet, Multisig_Wallet):
            self.show_message(_('WARNING: This is a multi-signature wallet.') + '\n' +
                              _('It can not be "backed up" by simply exporting these private keys.'))

        d = WindowModalDialog(self, _('Private keys'))
        d.setMinimumSize(980, 300)
        vbox = QVBoxLayout(d)

        msg = "%s\n%s\n%s" % (_("WARNING: ALL your private keys are secret."),
                              _("Exposing a single private key can compromise your entire wallet!"),
                              _("In particular, DO NOT use 'redeem private key' services proposed by third parties."))
        vbox.addWidget(QLabel(msg))

        e = QTextEdit()
        e.setReadOnly(True)
        vbox.addWidget(e)

        defaultname = 'electrumg-private-keys.csv'
        select_msg = _('Select file to export your private keys to')
        hbox, filename_e, csv_button = filename_field(self, self.config, defaultname, select_msg)
        vbox.addLayout(hbox)

        b = OkButton(d, _('Export'))
        b.setEnabled(False)
        vbox.addLayout(Buttons(CancelButton(d), b))

        private_keys = {}
        addresses = self.wallet.get_addresses()
        done = False
        cancelled = False
        def privkeys_thread():
            for addr in addresses:
                time.sleep(0.1)
                if done or cancelled:
                    break
                privkey = self.wallet.export_private_key(addr, password)[0]
                private_keys[addr] = privkey
                self.computing_privkeys_signal.emit()
            if not cancelled:
                self.computing_privkeys_signal.disconnect()
                self.show_privkeys_signal.emit()

        def show_privkeys():
            s = "\n".join( map( lambda x: x[0] + "\t"+ x[1], private_keys.items()))
            e.setText(s)
            b.setEnabled(True)
            self.show_privkeys_signal.disconnect()
            nonlocal done
            done = True

        def on_dialog_closed(*args):
            nonlocal done
            nonlocal cancelled
            if not done:
                cancelled = True
                self.computing_privkeys_signal.disconnect()
                self.show_privkeys_signal.disconnect()

        self.computing_privkeys_signal.connect(lambda: e.setText("Please wait... %d/%d"%(len(private_keys),len(addresses))))
        self.show_privkeys_signal.connect(show_privkeys)
        d.finished.connect(on_dialog_closed)
        threading.Thread(target=privkeys_thread).start()

        if not d.exec_():
            done = True
            return

        filename = filename_e.text()
        if not filename:
            return

        try:
            self.do_export_privkeys(filename, private_keys, csv_button.isChecked())
        except (IOError, os.error) as reason:
            txt = "\n".join([
                _("ElectrumG was unable to produce a private key-export."),
                str(reason)
            ])
            self.show_critical(txt, title=_("Unable to create csv"))

        except Exception as e:
            self.show_message(str(e))
            return

        self.show_message(_("Private keys exported."))

    def do_export_privkeys(self, fileName, pklist, is_csv):
        with open(fileName, "w+") as f:
            if is_csv:
                transaction = csv.writer(f)
                transaction.writerow(["address", "private_key"])
                for addr, pk in pklist.items():
                    transaction.writerow(["%34s"%addr,pk])
            else:
                import json
                f.write(json.dumps(pklist, indent = 4))

    def do_import_labels(self):
        def import_labels(path):
            def _validate(data):
                return data  # TODO

            def import_labels_assign(data):
                for key, value in data.items():
                    self.wallet.set_label(key, value)
            import_meta(path, _validate, import_labels_assign)

        def on_import():
            self.need_update.set()
        import_meta_gui(self, _('labels'), import_labels, on_import)

    def do_export_labels(self):
        def export_labels(filename):
            export_meta(self.wallet.labels, filename)
        export_meta_gui(self, _('labels'), export_labels)

    def sweep_key_dialog(self):
        d = WindowModalDialog(self, title=_('Sweep private keys'))
        d.setMinimumSize(600, 300)

        vbox = QVBoxLayout(d)
        vbox.addWidget(QLabel(_("Enter private keys:")))

        keys_e = ScanQRTextEdit(allow_multi=True)
        keys_e.setTabChangesFocus(True)
        vbox.addWidget(keys_e)

        addresses = self.wallet.get_unused_addresses()
        if not addresses:
            try:
                addresses = self.wallet.get_receiving_addresses()
            except AttributeError:
                addresses = self.wallet.get_addresses()
        h, address_e = address_field(addresses)
        vbox.addLayout(h)

        vbox.addStretch(1)
        button = OkButton(d, _('Sweep'))
        vbox.addLayout(Buttons(CancelButton(d), button))
        button.setEnabled(False)

        def get_address():
            addr = str(address_e.text()).strip()
            if bitcoin.is_address(addr):
                return addr

        def get_pk():
            text = str(keys_e.toPlainText())
            return keystore.get_private_keys(text)

        f = lambda: button.setEnabled(get_address() is not None and get_pk() is not None)
        on_address = lambda text: address_e.setStyleSheet((ColorScheme.DEFAULT if get_address() else ColorScheme.RED).as_stylesheet())
        keys_e.textChanged.connect(f)
        address_e.textChanged.connect(f)
        address_e.textChanged.connect(on_address)
        if not d.exec_():
            return
        from electrum.wallet import sweep_preparations
        try:
            self.do_clear()
            coins, keypairs = sweep_preparations(get_pk(), self.network)
            self.tx_external_keypairs = keypairs
            self.spend_coins(coins)
            self.payto_e.setText(get_address())
            self.spend_max()
            self.payto_e.setFrozen(True)
            self.amount_e.setFrozen(True)
        except BaseException as e:
            self.show_message(str(e))
            return
        self.warn_if_watching_only()

    def _do_import(self, title, msg, func):
        text = text_dialog(self, title, msg + ' :', _('Import'),
                           allow_multi=True)
        if not text:
            return
        bad = []
        good = []
        for key in str(text).split():
            try:
                addr = func(key)
                good.append(addr)
            except BaseException as e:
                bad.append(key)
                continue
        if good:
            self.show_message(_("The following addresses were added") + ':\n' + '\n'.join(good))
        if bad:
            self.show_critical(_("The following inputs could not be imported") + ':\n'+ '\n'.join(bad))
        self.address_list.update()
        self.history_list.update()

    def import_addresses(self):
        if not self.wallet.can_import_address():
            return
        title, msg = _('Import addresses'), _("Enter addresses")
        self._do_import(title, msg, self.wallet.import_address)

    @protected
    def do_import_privkey(self, password):
        if not self.wallet.can_import_privkey():
            return
        title, msg = _('Import private keys'), _("Enter private keys")
        self._do_import(title, msg, lambda x: self.wallet.import_private_key(x, password))

    def update_fiat(self):
        b = self.fx and self.fx.is_enabled()
        self.fiat_send_e.setVisible(b)
        self.fiat_receive_e.setVisible(b)
        self.history_list.refresh_headers()
        self.history_list.update()
        self.address_list.refresh_headers()
        self.address_list.update()
        self.update_status()

    def settings_dialog(self):
        self.need_restart = False
        d = WindowModalDialog(self, _('Preferences'))
        vbox = QVBoxLayout()
        tabs = QTabWidget()
        gui_widgets = []
        fee_widgets = []
        tx_widgets = []
        id_widgets = []

        # language
        lang_help = _('Select which language is used in the GUI (after restart).')
        lang_label = HelpLabel(_('Language') + ':', lang_help)
        lang_combo = QComboBox()
        from electrum.i18n import languages
        lang_combo.addItems(list(languages.values()))
        try:
            index = languages.keys().index(self.config.get("language",''))
        except Exception:
            index = 0
        lang_combo.setCurrentIndex(index)
        if not self.config.is_modifiable('language'):
            for w in [lang_combo, lang_label]: w.setEnabled(False)
        def on_lang(x):
            lang_request = list(languages.keys())[lang_combo.currentIndex()]
            if lang_request != self.config.get('language'):
                self.config.set_key("language", lang_request, True)
                self.need_restart = True
        lang_combo.currentIndexChanged.connect(on_lang)
        gui_widgets.append((lang_label, lang_combo))

        # minimize to tray
        mini_help = _('Set if the wallet should minimize to system tray instead of closing')
        mini_label = HelpLabel(_('Minimize to tray') + ':', mini_help)
        mini_checkbox = QCheckBox()
        mini_checkbox.setChecked(self.minimize_to_tray)
        if not self.config.is_modifiable('minimize_tray'):
            for w in [mini_checkbox, mini_label]: w.setEnabled(False)
        def on_minimize_tray(i):
            self.minimize_to_tray = mini_checkbox.isChecked()
            self.config.set_key('minimize_tray', self.minimize_to_tray, True)
        mini_checkbox.stateChanged.connect(on_minimize_tray)
        gui_widgets.append((mini_label, mini_checkbox))

        nz_help = _('Number of zeros displayed after the decimal point. For example, if this is set to 2, "1." will be displayed as "1.00"')
        nz_label = HelpLabel(_('Zeros after decimal point') + ':', nz_help)
        nz = QSpinBox()
        nz.setMinimum(0)
        nz.setMaximum(self.decimal_point)
        nz.setValue(self.num_zeros)
        if not self.config.is_modifiable('num_zeros'):
            for w in [nz, nz_label]: w.setEnabled(False)
        def on_nz():
            value = nz.value()
            if self.num_zeros != value:
                self.num_zeros = value
                self.config.set_key('num_zeros', value, True)
                self.history_list.update()
                self.address_list.update()
        nz.valueChanged.connect(on_nz)
        gui_widgets.append((nz_label, nz))

        msg = '\n'.join([
            _('Time based: fee rate is based on average confirmation time estimates'),
            _('Mempool based: fee rate is targeting a depth in the memory pool')
            ]
        )
        fee_type_label = HelpLabel(_('Fee estimation') + ':', msg)
        fee_type_combo = QComboBox()
        fee_type_combo.addItems([_('Static'), _('ETA'), _('Mempool')])
        fee_type_combo.setCurrentIndex((2 if self.config.use_mempool_fees() else 1) if self.config.is_dynfee() else 0)
        def on_fee_type(x):
            self.config.set_key('mempool_fees', x==2)
            self.config.set_key('dynamic_fees', x>0)
            self.fee_slider.update()
        fee_type_combo.currentIndexChanged.connect(on_fee_type)
        fee_widgets.append((fee_type_label, fee_type_combo))

        feebox_cb = QCheckBox(_('Edit fees manually'))
        feebox_cb.setChecked(self.config.get('show_fee', False))
        feebox_cb.setToolTip(_("Show fee edit box in send tab."))
        def on_feebox(x):
            self.config.set_key('show_fee', x == Qt.Checked)
            self.fee_adv_controls.setVisible(bool(x))
        feebox_cb.stateChanged.connect(on_feebox)
        fee_widgets.append((feebox_cb, None))

        use_rbf_cb = QCheckBox(_('Use Replace-By-Fee'))
        use_rbf_cb.setChecked(self.config.get('use_rbf', True))
        use_rbf_cb.setToolTip(
            _('If you check this box, your transactions will be marked as non-final,') + '\n' + \
            _('and you will have the possibility, while they are unconfirmed, to replace them with transactions that pay higher fees.') + '\n' + \
            _('Note that some merchants do not accept non-final transactions until they are confirmed.'))
        def on_use_rbf(x):
            self.config.set_key('use_rbf', x == Qt.Checked)
        use_rbf_cb.stateChanged.connect(on_use_rbf)
        fee_widgets.append((use_rbf_cb, None))

<<<<<<< HEAD
=======
        msg = _('OpenAlias record, used to receive coins and to sign payment requests.') + '\n\n'\
              + _('The following alias providers are available:') + '\n'\
              + '\n'.join(['https://cryptoname.co/', 'http://xmr.link']) + '\n\n'\
              + 'For more information, see https://openalias.org'
        alias_label = HelpLabel(_('OpenAlias') + ':', msg)
        alias = self.config.get('alias','')
        alias_e = QLineEdit(alias)
        def set_alias_color():
            if not self.config.get('alias'):
                alias_e.setStyleSheet("")
                return
            if self.alias_info:
                alias_addr, alias_name, validated = self.alias_info
                alias_e.setStyleSheet((ColorScheme.GREEN if validated else ColorScheme.RED).as_stylesheet(True))
            else:
                alias_e.setStyleSheet(ColorScheme.RED.as_stylesheet(True))
        def on_alias_edit():
            alias_e.setStyleSheet("")
            alias = str(alias_e.text())
            self.config.set_key('alias', alias, True)
            if alias:
                self.fetch_alias()
        set_alias_color()
        self.alias_received_signal.connect(set_alias_color)
        alias_e.editingFinished.connect(on_alias_edit)
        id_widgets.append((alias_label, alias_e))

>>>>>>> cf88e239
        # SSL certificate
        msg = ' '.join([
            _('SSL certificate used to sign payment requests.'),
            _('Use setconfig to set ssl_chain and ssl_privkey.'),
        ])
        if self.config.get('ssl_privkey') or self.config.get('ssl_chain'):
            try:
                SSL_identity = paymentrequest.check_ssl_config(self.config)
                SSL_error = None
            except BaseException as e:
                SSL_identity = "error"
                SSL_error = str(e)
        else:
            SSL_identity = ""
            SSL_error = None
        SSL_id_label = HelpLabel(_('SSL certificate') + ':', msg)
        SSL_id_e = QLineEdit(SSL_identity)
        SSL_id_e.setStyleSheet((ColorScheme.RED if SSL_error else ColorScheme.GREEN).as_stylesheet(True) if SSL_identity else '')
        if SSL_error:
            SSL_id_e.setToolTip(SSL_error)
        SSL_id_e.setReadOnly(True)
        id_widgets.append((SSL_id_label, SSL_id_e))

        units = ['BTG', 'mBTG', 'bits']
        msg = _('Base unit of your wallet.')\
              + '\n1BTG=1000mBTG.\n' \
              + _(' These settings affects the fields in the Send tab')+' '
        unit_label = HelpLabel(_('Base unit') + ':', msg)
        unit_combo = QComboBox()
        unit_combo.addItems(units)
        unit_combo.setCurrentIndex(units.index(self.base_unit()))
        def on_unit(x, nz):
            unit_result = units[unit_combo.currentIndex()]
            if self.base_unit() == unit_result:
                return
            edits = self.amount_e, self.fee_e, self.receive_amount_e
            amounts = [edit.get_amount() for edit in edits]
            if unit_result == 'BTG':
                self.decimal_point = 8
            elif unit_result == 'mBTG':
                self.decimal_point = 5
            elif unit_result == 'bits':
                self.decimal_point = 2
            else:
                raise Exception('Unknown base unit')
            self.config.set_key('decimal_point', self.decimal_point, True)
            nz.setMaximum(self.decimal_point)
            self.history_list.update()
            self.request_list.update()
            self.address_list.update()
            for edit, amount in zip(edits, amounts):
                edit.setAmount(amount)
            self.update_status()
        unit_combo.currentIndexChanged.connect(lambda x: on_unit(x, nz))
        gui_widgets.append((unit_label, unit_combo))

        block_explorers = sorted(util.block_explorer_info().keys())
        msg = _('Choose which online block explorer to use for functions that open a web browser')
        block_ex_label = HelpLabel(_('Online Block Explorer') + ':', msg)
        block_ex_combo = QComboBox()
        block_ex_combo.addItems(block_explorers)
        block_ex_combo.setCurrentIndex(block_ex_combo.findText(util.block_explorer(self.config)))
        def on_be(x):
            be_result = block_explorers[block_ex_combo.currentIndex()]
            self.config.set_key('block_explorer', be_result, True)
        block_ex_combo.currentIndexChanged.connect(on_be)
        gui_widgets.append((block_ex_label, block_ex_combo))

        from electrum import qrscanner
        system_cameras = qrscanner._find_system_cameras()
        qr_combo = QComboBox()
        qr_combo.addItem("Default","default")
        for camera, device in system_cameras.items():
            qr_combo.addItem(camera, device)
        #combo.addItem("Manually specify a device", config.get("video_device"))
        index = qr_combo.findData(self.config.get("video_device"))
        qr_combo.setCurrentIndex(index)
        msg = _("Install the zbar package to enable this.")
        qr_label = HelpLabel(_('Video Device') + ':', msg)
        qr_combo.setEnabled(qrscanner.libzbar is not None)
        on_video_device = lambda x: self.config.set_key("video_device", qr_combo.itemData(x), True)
        qr_combo.currentIndexChanged.connect(on_video_device)
        gui_widgets.append((qr_label, qr_combo))

        usechange_cb = QCheckBox(_('Use change addresses'))
        usechange_cb.setChecked(self.wallet.use_change)
        if not self.config.is_modifiable('use_change'): usechange_cb.setEnabled(False)
        def on_usechange(x):
            usechange_result = x == Qt.Checked
            if self.wallet.use_change != usechange_result:
                self.wallet.use_change = usechange_result
                self.wallet.storage.put('use_change', self.wallet.use_change)
                multiple_cb.setEnabled(self.wallet.use_change)
        usechange_cb.stateChanged.connect(on_usechange)
        usechange_cb.setToolTip(_('Using change addresses makes it more difficult for other people to track your transactions.'))
        tx_widgets.append((usechange_cb, None))

        def on_multiple(x):
            multiple = x == Qt.Checked
            if self.wallet.multiple_change != multiple:
                self.wallet.multiple_change = multiple
                self.wallet.storage.put('multiple_change', multiple)
        multiple_change = self.wallet.multiple_change
        multiple_cb = QCheckBox(_('Use multiple change addresses'))
        multiple_cb.setEnabled(self.wallet.use_change)
        multiple_cb.setToolTip('\n'.join([
            _('In some cases, use up to 3 change addresses in order to break '
              'up large coin amounts and obfuscate the recipient address.'),
            _('This may result in higher transactions fees.')
        ]))
        multiple_cb.setChecked(multiple_change)
        multiple_cb.stateChanged.connect(on_multiple)
        tx_widgets.append((multiple_cb, None))

        def fmt_docs(key, klass):
            lines = [ln.lstrip(" ") for ln in klass.__doc__.split("\n")]
            return '\n'.join([key, "", " ".join(lines)])

        choosers = sorted(coinchooser.COIN_CHOOSERS.keys())
        if len(choosers) > 1:
            chooser_name = coinchooser.get_name(self.config)
            msg = _('Choose coin (UTXO) selection method.  The following are available:\n\n')
            msg += '\n\n'.join(fmt_docs(*item) for item in coinchooser.COIN_CHOOSERS.items())
            chooser_label = HelpLabel(_('Coin selection') + ':', msg)
            chooser_combo = QComboBox()
            chooser_combo.addItems(choosers)
            i = choosers.index(chooser_name) if chooser_name in choosers else 0
            chooser_combo.setCurrentIndex(i)
            def on_chooser(x):
                chooser_name = choosers[chooser_combo.currentIndex()]
                self.config.set_key('coin_chooser', chooser_name)
            chooser_combo.currentIndexChanged.connect(on_chooser)
            tx_widgets.append((chooser_label, chooser_combo))

        def on_unconf(x):
            self.config.set_key('confirmed_only', bool(x))
        conf_only = self.config.get('confirmed_only', False)
        unconf_cb = QCheckBox(_('Spend only confirmed coins'))
        unconf_cb.setToolTip(_('Spend only confirmed inputs.'))
        unconf_cb.setChecked(conf_only)
        unconf_cb.stateChanged.connect(on_unconf)
        tx_widgets.append((unconf_cb, None))

        def on_outrounding(x):
            self.config.set_key('coin_chooser_output_rounding', bool(x))
        enable_outrounding = self.config.get('coin_chooser_output_rounding', False)
        outrounding_cb = QCheckBox(_('Enable output value rounding'))
        outrounding_cb.setToolTip(
            _('Set the value of the change output so that it has similar precision to the other outputs.') + '\n' +
            _('This might improve your privacy somewhat.') + '\n' +
            _('If enabled, at most 100 satoshis might be lost due to this, per transaction.'))
        outrounding_cb.setChecked(enable_outrounding)
        outrounding_cb.stateChanged.connect(on_outrounding)
        tx_widgets.append((outrounding_cb, None))

        # Fiat Currency
        hist_checkbox = QCheckBox()
        hist_capgains_checkbox = QCheckBox()
        fiat_address_checkbox = QCheckBox()
        ccy_combo = QComboBox()
        ex_combo = QComboBox()

        def update_currencies():
            if not self.fx: return
            currencies = sorted(self.fx.get_currencies(self.fx.get_history_config()))
            ccy_combo.clear()
            ccy_combo.addItems([_('None')] + currencies)
            if self.fx.is_enabled():
                ccy_combo.setCurrentIndex(ccy_combo.findText(self.fx.get_currency()))

        def update_history_cb():
            if not self.fx: return
            hist_checkbox.setChecked(self.fx.get_history_config())
            hist_checkbox.setEnabled(self.fx.is_enabled())

        def update_fiat_address_cb():
            if not self.fx: return
            fiat_address_checkbox.setChecked(self.fx.get_fiat_address_config())

        def update_history_capgains_cb():
            if not self.fx: return
            hist_capgains_checkbox.setChecked(self.fx.get_history_capital_gains_config())
            hist_capgains_checkbox.setEnabled(hist_checkbox.isChecked())

        def update_exchanges():
            if not self.fx: return
            b = self.fx.is_enabled()
            ex_combo.setEnabled(b)
            if b:
                h = self.fx.get_history_config()
                c = self.fx.get_currency()
                exchanges = self.fx.get_exchanges_by_ccy(c, h)
            else:
                exchanges = self.fx.get_exchanges_by_ccy('USD', False)
            ex_combo.clear()
            ex_combo.addItems(sorted(exchanges))
            ex_combo.setCurrentIndex(ex_combo.findText(self.fx.config_exchange()))

        def on_currency(hh):
            if not self.fx: return
            b = bool(ccy_combo.currentIndex())
            ccy = str(ccy_combo.currentText()) if b else None
            self.fx.set_enabled(b)
            if b and ccy != self.fx.ccy:
                self.fx.set_currency(ccy)
            update_history_cb()
            update_exchanges()
            self.update_fiat()

        def on_exchange(idx):
            exchange = str(ex_combo.currentText())
            if self.fx and self.fx.is_enabled() and exchange and exchange != self.fx.exchange.name():
                self.fx.set_exchange(exchange)

        def on_history(checked):
            if not self.fx: return
            self.fx.set_history_config(checked)
            update_exchanges()
            self.history_list.refresh_headers()
            if self.fx.is_enabled() and checked:
                # reset timeout to get historical rates
                self.fx.timeout = 0
            update_history_capgains_cb()

        def on_history_capgains(checked):
            if not self.fx: return
            self.fx.set_history_capital_gains_config(checked)
            self.history_list.refresh_headers()

        def on_fiat_address(checked):
            if not self.fx: return
            self.fx.set_fiat_address_config(checked)
            self.address_list.refresh_headers()
            self.address_list.update()

        update_currencies()
        update_history_cb()
        update_history_capgains_cb()
        update_fiat_address_cb()
        update_exchanges()
        ccy_combo.currentIndexChanged.connect(on_currency)
        hist_checkbox.stateChanged.connect(on_history)
        hist_capgains_checkbox.stateChanged.connect(on_history_capgains)
        fiat_address_checkbox.stateChanged.connect(on_fiat_address)
        ex_combo.currentIndexChanged.connect(on_exchange)

        fiat_widgets = []
        fiat_widgets.append((QLabel(_('Fiat currency')), ccy_combo))
        fiat_widgets.append((QLabel(_('Show history rates')), hist_checkbox))
        fiat_widgets.append((QLabel(_('Show capital gains in history')), hist_capgains_checkbox))
        fiat_widgets.append((QLabel(_('Show Fiat balance for addresses')), fiat_address_checkbox))
        fiat_widgets.append((QLabel(_('Source')), ex_combo))

        tabs_info = [
            (fee_widgets, _('Fees')),
            (tx_widgets, _('Transactions')),
            (gui_widgets, _('Appearance')),
            (fiat_widgets, _('Fiat')),
            (id_widgets, _('Identity')),
        ]
        for widgets, name in tabs_info:
            tab = QWidget()
            grid = QGridLayout(tab)
            grid.setColumnStretch(0,1)
            for a,b in widgets:
                i = grid.rowCount()
                if b:
                    if a:
                        grid.addWidget(a, i, 0)
                    grid.addWidget(b, i, 1)
                else:
                    grid.addWidget(a, i, 0, 1, 2)
            tabs.addTab(tab, name)

        vbox.addWidget(tabs)
        vbox.addStretch(1)
        vbox.addLayout(Buttons(CloseButton(d)))
        d.setLayout(vbox)

        # run the dialog
        d.exec_()

        if self.fx:
            self.fx.timeout = 0

        run_hook('close_settings_dialog')
        if self.need_restart:
            self.show_warning(_('Please restart ElectrumG to activate the new GUI settings'), title=_('Success'))

    def closeEvent(self, event):
        if self.is_hidden() or not self.minimize_to_tray:
            # It seems in some rare cases this closeEvent() is called twice
            if not self.cleaned_up:
                self.cleaned_up = True
                self.clean_up()
            event.accept()
        else:
            event.ignore()
            self.hide()
            self.tray.showMessage(
                _("Info"),
                _("Wallet was minimized to Tray"),
                QSystemTrayIcon.Information,
                1500
            )

    def clean_up(self):
        self.wallet.thread.stop()
        if self.network:
            self.network.unregister_callback(self.on_network)
        self.config.set_key("is_maximized", self.isMaximized())
        if not self.isMaximized():
            g = self.geometry()
            self.wallet.storage.put("winpos-qt", [g.left(),g.top(),
                                                  g.width(),g.height()])
        self.config.set_key("console-history", self.console.history[-50:],
                            True)
        if self.qr_window:
            self.qr_window.close()
        self.close_wallet()
        self.gui_object.close_window(self)

    def plugins_dialog(self):
        self.pluginsdialog = d = WindowModalDialog(self, _('ElectrumG Plugins'))

        plugins = self.gui_object.plugins

        vbox = QVBoxLayout(d)

        # plugins
        scroll = QScrollArea()
        scroll.setEnabled(True)
        scroll.setWidgetResizable(True)
        scroll.setMinimumSize(400,250)
        vbox.addWidget(scroll)

        w = QWidget()
        scroll.setWidget(w)
        w.setMinimumHeight(plugins.count() * 35)

        grid = QGridLayout()
        grid.setColumnStretch(0,1)
        w.setLayout(grid)

        settings_widgets = {}

        def enable_settings_widget(p, name, i):
            widget = settings_widgets.get(name)
            if not widget and p and p.requires_settings():
                widget = settings_widgets[name] = p.settings_widget(d)
                grid.addWidget(widget, i, 1)
            if widget:
                widget.setEnabled(bool(p and p.is_enabled()))

        def do_toggle(cb, name, i):
            p = plugins.toggle(name)
            cb.setChecked(bool(p))
            enable_settings_widget(p, name, i)
            run_hook('init_qt', self.gui_object)

        for i, descr in enumerate(plugins.descriptions.values()):
            name = descr['__name__']
            p = plugins.get(name)
            if descr.get('registers_keystore'):
                continue
            try:
                cb = QCheckBox(descr['fullname'])
                plugin_is_loaded = p is not None
                cb_enabled = (not plugin_is_loaded and plugins.is_available(name, self.wallet)
                              or plugin_is_loaded and p.can_user_disable())
                cb.setEnabled(cb_enabled)
                cb.setChecked(plugin_is_loaded and p.is_enabled())
                grid.addWidget(cb, i, 0)
                enable_settings_widget(p, name, i)
                cb.clicked.connect(partial(do_toggle, cb, name, i))
                msg = descr['description']
                if descr.get('requires'):
                    msg += '\n\n' + _('Requires') + ':\n' + '\n'.join(map(lambda x: x[1], descr.get('requires')))
                grid.addWidget(HelpButton(msg), i, 2)
            except Exception:
                self.print_msg("error: cannot display plugin", name)
                traceback.print_exc(file=sys.stdout)
        grid.setRowStretch(len(plugins.descriptions.values()), 1)
        vbox.addLayout(Buttons(CloseButton(d)))
        d.exec_()

    def cpfp(self, parent_tx, new_tx):
        total_size = parent_tx.estimated_size() + new_tx.estimated_size()
        d = WindowModalDialog(self, _('Child Pays for Parent'))
        vbox = QVBoxLayout(d)
        msg = (
            "A CPFP is a transaction that sends an unconfirmed output back to "
            "yourself, with a high fee. The goal is to have miners confirm "
            "the parent transaction in order to get the fee attached to the "
            "child transaction.")
        vbox.addWidget(WWLabel(_(msg)))
        msg2 = ("The proposed fee is computed using your "
            "fee/kB settings, applied to the total size of both child and "
            "parent transactions. After you broadcast a CPFP transaction, "
            "it is normal to see a new unconfirmed transaction in your history.")
        vbox.addWidget(WWLabel(_(msg2)))
        grid = QGridLayout()
        grid.addWidget(QLabel(_('Total size') + ':'), 0, 0)
        grid.addWidget(QLabel('%d bytes'% total_size), 0, 1)
        max_fee = new_tx.output_value()
        grid.addWidget(QLabel(_('Input amount') + ':'), 1, 0)
        grid.addWidget(QLabel(self.format_amount(max_fee) + ' ' + self.base_unit()), 1, 1)
        output_amount = QLabel('')
        grid.addWidget(QLabel(_('Output amount') + ':'), 2, 0)
        grid.addWidget(output_amount, 2, 1)
        fee_e = BTGAmountEdit(self.get_decimal_point)
        # FIXME with dyn fees, without estimates, there are all kinds of crashes here
        def f(x):
            a = max_fee - fee_e.get_amount()
            output_amount.setText((self.format_amount(a) + ' ' + self.base_unit()) if a else '')
        fee_e.textChanged.connect(f)
        fee = self.config.fee_per_kb() * total_size / 1000
        fee_e.setAmount(fee)
        grid.addWidget(QLabel(_('Fee' + ':')), 3, 0)
        grid.addWidget(fee_e, 3, 1)
        def on_rate(dyn, pos, fee_rate):
            fee = fee_rate * total_size / 1000
            fee = min(max_fee, fee)
            fee_e.setAmount(fee)
        fee_slider = FeeSlider(self, self.config, on_rate)
        fee_slider.update()
        grid.addWidget(fee_slider, 4, 1)
        vbox.addLayout(grid)
        vbox.addLayout(Buttons(CancelButton(d), OkButton(d)))
        if not d.exec_():
            return
        fee = fee_e.get_amount()
        if fee > max_fee:
            self.show_error(_('Max fee exceeded'))
            return
        new_tx = self.wallet.cpfp(parent_tx, fee)
        new_tx.set_rbf(True)
        self.show_transaction(new_tx)

    def bump_fee_dialog(self, tx):
        is_relevant, is_mine, v, fee = self.wallet.get_wallet_delta(tx)
        tx_label = self.wallet.get_label(tx.txid())
        tx_size = tx.estimated_size()
        d = WindowModalDialog(self, _('Bump Fee'))
        vbox = QVBoxLayout(d)
        vbox.addWidget(QLabel(_('Current fee') + ': %s'% self.format_amount(fee) + ' ' + self.base_unit()))
        vbox.addWidget(QLabel(_('New fee' + ':')))

        fee_e = BTGAmountEdit(self.get_decimal_point)
        fee_e.setAmount(fee * 1.5)
        vbox.addWidget(fee_e)

        def on_rate(dyn, pos, fee_rate):
            fee = fee_rate * tx_size / 1000
            fee_e.setAmount(fee)
        fee_slider = FeeSlider(self, self.config, on_rate)
        vbox.addWidget(fee_slider)
        cb = QCheckBox(_('Final'))
        vbox.addWidget(cb)
        vbox.addLayout(Buttons(CancelButton(d), OkButton(d)))
        if not d.exec_():
            return
        is_final = cb.isChecked()
        new_fee = fee_e.get_amount()
        delta = new_fee - fee
        if delta < 0:
            self.show_error("fee too low")
            return
        try:
            new_tx = self.wallet.bump_fee(tx, delta)
        except BaseException as e:
            self.show_error(str(e))
            return
        if is_final:
            new_tx.set_rbf(False)
        self.show_transaction(new_tx, tx_label)

    def save_transaction_into_wallet(self, tx):
        try:
            if not self.wallet.add_transaction(tx.txid(), tx):
                self.show_error(_("Transaction could not be saved.") + "\n" +
                                       _("It conflicts with current history."))
                return False
        except AddTransactionException as e:
            self.show_error(e)
            return False
        else:
            self.wallet.save_transactions(write=True)
            # need to update at least: history_list, utxo_list, address_list
            self.need_update.set()
            self.msg_box(QPixmap(":icons/offline_tx.png"), None, _('Success'), _("Transaction added to wallet history"))
            return True

<|MERGE_RESOLUTION|>--- conflicted
+++ resolved
@@ -539,12 +539,8 @@
 
         help_menu = menubar.addMenu(_("&Help"))
         help_menu.addAction(_("&About"), self.show_about)
-<<<<<<< HEAD
         help_menu.addAction(_("&Official website"), lambda: webbrowser.open("https://bitcoingold.org"))
 
-=======
-        help_menu.addAction(_("&Official website"), lambda: webbrowser.open("https://electrum.org"))
->>>>>>> cf88e239
         help_menu.addSeparator()
         help_menu.addAction(_("&Documentation"), lambda: webbrowser.open("http://docs.electrum.org/")).setShortcut(QKeySequence.HelpContents)
         help_menu.addAction(_("&Report Bug"), self.show_report_bug)
@@ -2698,36 +2694,6 @@
         use_rbf_cb.stateChanged.connect(on_use_rbf)
         fee_widgets.append((use_rbf_cb, None))
 
-<<<<<<< HEAD
-=======
-        msg = _('OpenAlias record, used to receive coins and to sign payment requests.') + '\n\n'\
-              + _('The following alias providers are available:') + '\n'\
-              + '\n'.join(['https://cryptoname.co/', 'http://xmr.link']) + '\n\n'\
-              + 'For more information, see https://openalias.org'
-        alias_label = HelpLabel(_('OpenAlias') + ':', msg)
-        alias = self.config.get('alias','')
-        alias_e = QLineEdit(alias)
-        def set_alias_color():
-            if not self.config.get('alias'):
-                alias_e.setStyleSheet("")
-                return
-            if self.alias_info:
-                alias_addr, alias_name, validated = self.alias_info
-                alias_e.setStyleSheet((ColorScheme.GREEN if validated else ColorScheme.RED).as_stylesheet(True))
-            else:
-                alias_e.setStyleSheet(ColorScheme.RED.as_stylesheet(True))
-        def on_alias_edit():
-            alias_e.setStyleSheet("")
-            alias = str(alias_e.text())
-            self.config.set_key('alias', alias, True)
-            if alias:
-                self.fetch_alias()
-        set_alias_color()
-        self.alias_received_signal.connect(set_alias_color)
-        alias_e.editingFinished.connect(on_alias_edit)
-        id_widgets.append((alias_label, alias_e))
-
->>>>>>> cf88e239
         # SSL certificate
         msg = ' '.join([
             _('SSL certificate used to sign payment requests.'),
