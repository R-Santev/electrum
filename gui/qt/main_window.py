#!/usr/bin/env python
#
# Electrum - lightweight Bitcoin client
# Copyright (C) 2012 thomasv@gitorious
#
# Permission is hereby granted, free of charge, to any person
# obtaining a copy of this software and associated documentation files
# (the "Software"), to deal in the Software without restriction,
# including without limitation the rights to use, copy, modify, merge,
# publish, distribute, sublicense, and/or sell copies of the Software,
# and to permit persons to whom the Software is furnished to do so,
# subject to the following conditions:
#
# The above copyright notice and this permission notice shall be
# included in all copies or substantial portions of the Software.
#
# THE SOFTWARE IS PROVIDED "AS IS", WITHOUT WARRANTY OF ANY KIND,
# EXPRESS OR IMPLIED, INCLUDING BUT NOT LIMITED TO THE WARRANTIES OF
# MERCHANTABILITY, FITNESS FOR A PARTICULAR PURPOSE AND
# NONINFRINGEMENT. IN NO EVENT SHALL THE AUTHORS OR COPYRIGHT HOLDERS
# BE LIABLE FOR ANY CLAIM, DAMAGES OR OTHER LIABILITY, WHETHER IN AN
# ACTION OF CONTRACT, TORT OR OTHERWISE, ARISING FROM, OUT OF OR IN
# CONNECTION WITH THE SOFTWARE OR THE USE OR OTHER DEALINGS IN THE
# SOFTWARE.
import sys, time, threading
import os, json, traceback
import shutil
import weakref
import webbrowser
import csv
from decimal import Decimal
import base64
from functools import partial

from PyQt5.QtGui import *
from PyQt5.QtCore import *
import PyQt5.QtCore as QtCore

from .exception_window import Exception_Hook
from PyQt5.QtWidgets import *

from electrum import keystore, simple_config
from electrum.bitcoin import COIN, is_address, TYPE_ADDRESS
from electrum import constants
from electrum.plugins import run_hook
from electrum.i18n import _
from electrum.util import (format_time, format_satoshis, PrintError,
                           format_satoshis_plain, NotEnoughFunds,
                           UserCancelled, NoDynamicFeeEstimates, profiler,
                           export_meta, import_meta, bh2u, bfh, InvalidPassword)
from electrum import Transaction
from electrum import util, bitcoin, commands, coinchooser
from electrum import paymentrequest
from electrum.wallet import Multisig_Wallet, AddTransactionException

from .amountedit import AmountEdit, BTGAmountEdit, MyLineEdit, FeerateEdit
from .qrcodewidget import QRCodeWidget, QRDialog
from .qrtextedit import ShowQRTextEdit, ScanQRTextEdit
from .transaction_dialog import show_transaction
from .fee_slider import FeeSlider
from .util import *


class StatusBarButton(QPushButton):
    def __init__(self, icon, tooltip, func):
        QPushButton.__init__(self, icon, '')
        self.setToolTip(tooltip)
        self.setFlat(True)
        self.setMaximumWidth(25)
        self.clicked.connect(self.onPress)
        self.func = func
        self.setIconSize(QSize(25,25))

    def onPress(self, checked=False):
        '''Drops the unwanted PyQt5 "checked" argument'''
        self.func()

    def keyPressEvent(self, e):
        if e.key() == Qt.Key_Return:
            self.func()


from electrum.paymentrequest import PR_PAID


class ElectrumWindow(QMainWindow, MessageBoxMixin, PrintError):

    payment_request_ok_signal = pyqtSignal()
    payment_request_error_signal = pyqtSignal()
    notify_transactions_signal = pyqtSignal()
    new_fx_quotes_signal = pyqtSignal()
    new_fx_history_signal = pyqtSignal()
    network_signal = pyqtSignal(str, object)
    alias_received_signal = pyqtSignal()
    computing_privkeys_signal = pyqtSignal()
    show_privkeys_signal = pyqtSignal()

    def __init__(self, gui_object, wallet):
        QMainWindow.__init__(self)

        self.gui_object = gui_object
        self.config = config = gui_object.config

        self.setup_exception_hook()

        self.network = gui_object.daemon.network
        self.fx = gui_object.daemon.fx
        self.invoices = wallet.invoices
        self.contacts = wallet.contacts
        self.tray = gui_object.tray
        self.app = gui_object.app
        self.cleaned_up = False
        self.is_max = False
        self.payment_request = None
        self.checking_accounts = False
        self.qr_window = None
        self.not_enough_funds = False
        self.pluginsdialog = None
        self.require_fee_update = False
        self.tx_notifications = []
        self.tl_windows = []
        self.tx_external_keypairs = {}

        self.create_status_bar()
        self.need_update = threading.Event()

        self.decimal_point = config.get('decimal_point', 5)
        self.num_zeros     = int(config.get('num_zeros',0))

        self.completions = QStringListModel()

        self.tabs = tabs = QTabWidget(self)
        self.send_tab = self.create_send_tab()
        self.receive_tab = self.create_receive_tab()
        self.addresses_tab = self.create_addresses_tab()
        self.utxo_tab = self.create_utxo_tab()
        self.console_tab = self.create_console_tab()
        self.contacts_tab = self.create_contacts_tab()
        tabs.addTab(self.create_history_tab(), QIcon(":icons/tab_history.png"), _('History'))
        tabs.addTab(self.send_tab, QIcon(":icons/tab_send.png"), _('Send'))
        tabs.addTab(self.receive_tab, QIcon(":icons/tab_receive.png"), _('Receive'))

        def add_optional_tab(tabs, tab, icon, description, name):
            tab.tab_icon = icon
            tab.tab_description = description
            tab.tab_pos = len(tabs)
            tab.tab_name = name
            if self.config.get('show_{}_tab'.format(name), False):
                tabs.addTab(tab, icon, description.replace("&", ""))

        add_optional_tab(tabs, self.addresses_tab, QIcon(":icons/tab_addresses.png"), _("&Addresses"), "addresses")
        add_optional_tab(tabs, self.utxo_tab, QIcon(":icons/tab_coins.png"), _("Co&ins"), "utxo")
        add_optional_tab(tabs, self.contacts_tab, QIcon(":icons/tab_contacts.png"), _("Con&tacts"), "contacts")
        add_optional_tab(tabs, self.console_tab, QIcon(":icons/tab_console.png"), _("Con&sole"), "console")

        tabs.setSizePolicy(QSizePolicy.Expanding, QSizePolicy.Expanding)
        self.setCentralWidget(tabs)

        if self.config.get("is_maximized"):
            self.showMaximized()

        self.setWindowIcon(QIcon(":icons/electrum.png"))
        self.init_menubar()

        wrtabs = weakref.proxy(tabs)
        QShortcut(QKeySequence("Ctrl+W"), self, self.close)
        QShortcut(QKeySequence("Ctrl+Q"), self, self.close)
        QShortcut(QKeySequence("Ctrl+R"), self, self.update_wallet)
        QShortcut(QKeySequence("Ctrl+PgUp"), self, lambda: wrtabs.setCurrentIndex((wrtabs.currentIndex() - 1)%wrtabs.count()))
        QShortcut(QKeySequence("Ctrl+PgDown"), self, lambda: wrtabs.setCurrentIndex((wrtabs.currentIndex() + 1)%wrtabs.count()))

        for i in range(wrtabs.count()):
            QShortcut(QKeySequence("Alt+" + str(i + 1)), self, lambda i=i: wrtabs.setCurrentIndex(i))

        self.payment_request_ok_signal.connect(self.payment_request_ok)
        self.payment_request_error_signal.connect(self.payment_request_error)
        self.notify_transactions_signal.connect(self.notify_transactions)
        self.history_list.setFocus(True)

        # network callbacks
        if self.network:
            self.network_signal.connect(self.on_network_qt)
            interests = ['updated', 'new_transaction', 'status',
                         'banner', 'verified', 'fee']
            # To avoid leaking references to "self" that prevent the
            # window from being GC-ed when closed, callbacks should be
            # methods of this class only, and specifically not be
            # partials, lambdas or methods of subobjects.  Hence...
            self.network.register_callback(self.on_network, interests)
            # set initial message
            self.console.showMessage(self.network.banner)
            self.network.register_callback(self.on_quotes, ['on_quotes'])
            self.network.register_callback(self.on_history, ['on_history'])
            self.new_fx_quotes_signal.connect(self.on_fx_quotes)
            self.new_fx_history_signal.connect(self.on_fx_history)

        # update fee slider in case we missed the callback
        self.fee_slider.update()
        self.load_wallet(wallet)
        self.connect_slots(gui_object.timer)
        self.fetch_alias()

    def on_history(self, b):
        self.new_fx_history_signal.emit()

    def setup_exception_hook(self):
        Exception_Hook(self)

    def on_fx_history(self):
        self.history_list.refresh_headers()
        self.history_list.update()
        self.address_list.update()

    def on_quotes(self, b):
        self.new_fx_quotes_signal.emit()

    def on_fx_quotes(self):
        self.update_status()
        # Refresh edits with the new rate
        edit = self.fiat_send_e if self.fiat_send_e.is_last_edited else self.amount_e
        edit.textEdited.emit(edit.text())
        edit = self.fiat_receive_e if self.fiat_receive_e.is_last_edited else self.receive_amount_e
        edit.textEdited.emit(edit.text())
        # History tab needs updating if it used spot
        if self.fx.history_used_spot:
            self.history_list.update()

    def toggle_tab(self, tab):
        show = not self.config.get('show_{}_tab'.format(tab.tab_name), False)
        self.config.set_key('show_{}_tab'.format(tab.tab_name), show)
        item_text = (_("Hide") if show else _("Show")) + " " + tab.tab_description
        tab.menu_action.setText(item_text)
        if show:
            # Find out where to place the tab
            index = len(self.tabs)
            for i in range(len(self.tabs)):
                try:
                    if tab.tab_pos < self.tabs.widget(i).tab_pos:
                        index = i
                        break
                except AttributeError:
                    pass
            self.tabs.insertTab(index, tab, tab.tab_icon, tab.tab_description.replace("&", ""))
        else:
            i = self.tabs.indexOf(tab)
            self.tabs.removeTab(i)

    def push_top_level_window(self, window):
        '''Used for e.g. tx dialog box to ensure new dialogs are appropriately
        parented.  This used to be done by explicitly providing the parent
        window, but that isn't something hardware wallet prompts know.'''
        self.tl_windows.append(window)

    def pop_top_level_window(self, window):
        self.tl_windows.remove(window)

    def top_level_window(self):
        '''Do the right thing in the presence of tx dialog windows'''
        override = self.tl_windows[-1] if self.tl_windows else None
        return self.top_level_window_recurse(override)

    def diagnostic_name(self):
        return "%s/%s" % (PrintError.diagnostic_name(self),
                          self.wallet.basename() if self.wallet else "None")

    def is_hidden(self):
        return self.isMinimized() or self.isHidden()

    def show_or_hide(self):
        if self.is_hidden():
            self.bring_to_top()
        else:
            self.hide()

    def bring_to_top(self):
        self.show()
        self.raise_()

    def on_error(self, exc_info):
        if not isinstance(exc_info[1], UserCancelled):
            traceback.print_exception(*exc_info)
            self.show_error(str(exc_info[1]))

    def on_network(self, event, *args):
        if event == 'updated':
            self.need_update.set()
            self.gui_object.network_updated_signal_obj.network_updated_signal \
                .emit(event, args)
        elif event == 'new_transaction':
            self.tx_notifications.append(args[0])
            self.notify_transactions_signal.emit()
        elif event in ['status', 'banner', 'verified', 'fee']:
            # Handle in GUI thread
            self.network_signal.emit(event, args)
        else:
            self.print_error("unexpected network message:", event, args)

    def on_network_qt(self, event, args=None):
        # Handle a network message in the GUI thread
        if event == 'status':
            self.update_status()
        elif event == 'banner':
            self.console.showMessage(args[0])
        elif event == 'verified':
            self.history_list.update_item(*args)
        elif event == 'fee':
            if self.config.is_dynfee():
                self.fee_slider.update()
                self.do_update_fee()
        elif event == 'fee_histogram':
            if self.config.is_dynfee():
                self.fee_slider.update()
                self.do_update_fee()
            # todo: update only unconfirmed tx
            self.history_list.update()
        else:
            self.print_error("unexpected network_qt signal:", event, args)

    def fetch_alias(self):
        self.alias_info = None
        alias = self.config.get('alias')
        if alias:
            alias = str(alias)
            def f():
                self.alias_info = self.contacts.resolve_openalias(alias)
                self.alias_received_signal.emit()
            t = threading.Thread(target=f)
            t.setDaemon(True)
            t.start()

    def close_wallet(self):
        if self.wallet:
            self.print_error('close_wallet', self.wallet.storage.path)
        run_hook('close_wallet', self.wallet)

    @profiler
    def load_wallet(self, wallet):
        wallet.thread = TaskThread(self, self.on_error)
        self.wallet = wallet
        self.update_recently_visited(wallet.storage.path)
        # address used to create a dummy transaction and estimate transaction fee
        self.history_list.update()
        self.address_list.update()
        self.utxo_list.update()
        self.need_update.set()
        # Once GUI has been initialized check if we want to announce something since the callback has been called before the GUI was initialized
        self.notify_transactions()
        # update menus
        self.seed_menu.setEnabled(self.wallet.has_seed())
        self.update_lock_icon()
        self.update_buttons_on_seed()
        self.update_console()
        self.clear_receive_tab()
        self.request_list.update()
        self.tabs.show()
        self.init_geometry()
        if self.config.get('hide_gui') and self.gui_object.tray.isVisible():
            self.hide()
        else:
            self.show()
        self.watching_only_changed()
        run_hook('load_wallet', wallet, self)

    def init_geometry(self):
        winpos = self.wallet.storage.get("winpos-qt")
        try:
            screen = self.app.desktop().screenGeometry()
            assert screen.contains(QRect(*winpos))
            self.setGeometry(*winpos)
        except:
            self.print_error("using default geometry")
            self.setGeometry(100, 100, 840, 400)

    def watching_only_changed(self):
<<<<<<< HEAD
        name = "Electrum Testnet" if bitcoin.NetworkConstants.TESTNET else "Electrum"
=======
        name = "Electrum Testnet" if constants.net.TESTNET else "Electrum"
>>>>>>> aabd9f01
        title = '%s %s  -  %s' % (name, self.wallet.electrum_version,
                                        self.wallet.basename())
        extra = [self.wallet.storage.get('wallet_type', '?')]
        if self.wallet.is_watching_only():
            self.warn_if_watching_only()
            extra.append(_('watching only'))
        title += '  [%s]'% ', '.join(extra)
        self.setWindowTitle(title)
        self.password_menu.setEnabled(self.wallet.may_have_password())
        self.import_privkey_menu.setVisible(self.wallet.can_import_privkey())
        self.import_address_menu.setVisible(self.wallet.can_import_address())
        self.export_menu.setEnabled(self.wallet.can_export())

    def warn_if_watching_only(self):
        if self.wallet.is_watching_only():
            msg = ' '.join([
                _("This wallet is watching-only."),
                _("This means you will not be able to spend Bitcoins with it."),
                _("Make sure you own the seed phrase or the private keys, before you request Bitcoins to be sent to this wallet.")
            ])
            self.show_warning(msg, title=_('Information'))

    def open_wallet(self):
        wallet_folder = self.get_wallet_folder()
        filename, __ = QFileDialog.getOpenFileName(self, "Select your wallet file", wallet_folder)
        if not filename:
            return
        self.gui_object.new_window(filename)


    def backup_wallet(self):
        path = self.wallet.storage.path
        wallet_folder = os.path.dirname(path)
        filename, __ = QFileDialog.getSaveFileName(self, _('Enter a filename for the copy of your wallet'), wallet_folder)
        if not filename:
            return
        new_path = os.path.join(wallet_folder, filename)
        if new_path != path:
            try:
                shutil.copy2(path, new_path)
                self.show_message(_("A copy of your wallet file was created in")+" '%s'" % str(new_path), title=_("Wallet backup created"))
            except BaseException as reason:
                self.show_critical(_("Electrum was unable to copy your wallet file to the specified location.") + "\n" + str(reason), title=_("Unable to create backup"))

    def update_recently_visited(self, filename):
        recent = self.config.get('recently_open', [])
        try:
            sorted(recent)
        except:
            recent = []
        if filename in recent:
            recent.remove(filename)
        recent.insert(0, filename)
        recent = recent[:5]
        self.config.set_key('recently_open', recent)
        self.recently_visited_menu.clear()
        for i, k in enumerate(sorted(recent)):
            b = os.path.basename(k)
            def loader(k):
                return lambda: self.gui_object.new_window(k)
            self.recently_visited_menu.addAction(b, loader(k)).setShortcut(QKeySequence("Ctrl+%d"%(i+1)))
        self.recently_visited_menu.setEnabled(len(recent))

    def get_wallet_folder(self):
        return os.path.dirname(os.path.abspath(self.config.get_wallet_path()))

    def new_wallet(self):
        wallet_folder = self.get_wallet_folder()
        i = 1
        while True:
            filename = "wallet_%d" % i
            if filename in os.listdir(wallet_folder):
                i += 1
            else:
                break
        full_path = os.path.join(wallet_folder, filename)
        self.gui_object.start_new_window(full_path, None)

    def init_menubar(self):
        menubar = QMenuBar()

        file_menu = menubar.addMenu(_("&File"))
        self.recently_visited_menu = file_menu.addMenu(_("&Recently open"))
        file_menu.addAction(_("&Open"), self.open_wallet).setShortcut(QKeySequence.Open)
        file_menu.addAction(_("&New/Restore"), self.new_wallet).setShortcut(QKeySequence.New)
        file_menu.addAction(_("&Save Copy"), self.backup_wallet).setShortcut(QKeySequence.SaveAs)
        file_menu.addAction(_("Delete"), self.remove_wallet)
        file_menu.addSeparator()
        file_menu.addAction(_("&Quit"), self.close)

        wallet_menu = menubar.addMenu(_("&Wallet"))
        wallet_menu.addAction(_("&Information"), self.show_master_public_keys)
        wallet_menu.addSeparator()
        self.password_menu = wallet_menu.addAction(_("&Password"), self.change_password_dialog)
        self.seed_menu = wallet_menu.addAction(_("&Seed"), self.show_seed_dialog)
        self.private_keys_menu = wallet_menu.addMenu(_("&Private keys"))
        self.private_keys_menu.addAction(_("&Sweep"), self.sweep_key_dialog)
        self.import_privkey_menu = self.private_keys_menu.addAction(_("&Import"), self.do_import_privkey)
        self.export_menu = self.private_keys_menu.addAction(_("&Export"), self.export_privkeys_dialog)
        self.import_address_menu = wallet_menu.addAction(_("Import addresses"), self.import_addresses)
        wallet_menu.addSeparator()

        addresses_menu = wallet_menu.addMenu(_("&Addresses"))
        addresses_menu.addAction(_("&Filter"), lambda: self.address_list.toggle_toolbar(self.config))
        labels_menu = wallet_menu.addMenu(_("&Labels"))
        labels_menu.addAction(_("&Import"), self.do_import_labels)
        labels_menu.addAction(_("&Export"), self.do_export_labels)
        history_menu = wallet_menu.addMenu(_("&History"))
        history_menu.addAction(_("&Filter"), lambda: self.history_list.toggle_toolbar(self.config))
        history_menu.addAction(_("&Summary"), self.history_list.show_summary)
        history_menu.addAction(_("&Plot"), self.history_list.plot_history_dialog)
        history_menu.addAction(_("&Export"), self.history_list.export_history_dialog)
        contacts_menu = wallet_menu.addMenu(_("Contacts"))
        contacts_menu.addAction(_("&New"), self.new_contact_dialog)
        contacts_menu.addAction(_("Import"), lambda: self.contact_list.import_contacts())
        contacts_menu.addAction(_("Export"), lambda: self.contact_list.export_contacts())
        invoices_menu = wallet_menu.addMenu(_("Invoices"))
        invoices_menu.addAction(_("Import"), lambda: self.invoice_list.import_invoices())
        invoices_menu.addAction(_("Export"), lambda: self.invoice_list.export_invoices())

        wallet_menu.addSeparator()
        wallet_menu.addAction(_("Find"), self.toggle_search).setShortcut(QKeySequence("Ctrl+F"))

        def add_toggle_action(view_menu, tab):
            is_shown = self.config.get('show_{}_tab'.format(tab.tab_name), False)
            item_name = (_("Hide") if is_shown else _("Show")) + " " + tab.tab_description
            tab.menu_action = view_menu.addAction(item_name, lambda: self.toggle_tab(tab))

        view_menu = menubar.addMenu(_("&View"))
        add_toggle_action(view_menu, self.addresses_tab)
        add_toggle_action(view_menu, self.utxo_tab)
        add_toggle_action(view_menu, self.contacts_tab)
        add_toggle_action(view_menu, self.console_tab)

        tools_menu = menubar.addMenu(_("&Tools"))

        # Settings / Preferences are all reserved keywords in OSX using this as work around
        tools_menu.addAction(_("Electrum preferences") if sys.platform == 'darwin' else _("Preferences"), self.settings_dialog)
        tools_menu.addAction(_("&Network"), lambda: self.gui_object.show_network_dialog(self))
        tools_menu.addAction(_("&Plugins"), self.plugins_dialog)
        tools_menu.addSeparator()
        tools_menu.addAction(_("&Sign/verify message"), self.sign_verify_message)
        tools_menu.addAction(_("&Encrypt/decrypt message"), self.encrypt_message)
        tools_menu.addSeparator()

        paytomany_menu = tools_menu.addAction(_("&Pay to many"), self.paytomany)

        raw_transaction_menu = tools_menu.addMenu(_("&Load transaction"))
        raw_transaction_menu.addAction(_("&From file"), self.do_process_from_file)
        raw_transaction_menu.addAction(_("&From text"), self.do_process_from_text)
        raw_transaction_menu.addAction(_("&From the blockchain"), self.do_process_from_txid)
        raw_transaction_menu.addAction(_("&From QR code"), self.read_tx_from_qrcode)
        self.raw_transaction_menu = raw_transaction_menu
        run_hook('init_menubar_tools', self, tools_menu)

        help_menu = menubar.addMenu(_("&Help"))
        help_menu.addAction(_("&About"), self.show_about)
        help_menu.addAction(_("&Official website"), lambda: webbrowser.open("http://electrum.org"))
        help_menu.addSeparator()
        help_menu.addAction(_("&Documentation"), lambda: webbrowser.open("http://docs.electrum.org/")).setShortcut(QKeySequence.HelpContents)
        help_menu.addAction(_("&Report Bug"), self.show_report_bug)
        help_menu.addSeparator()
        help_menu.addAction(_("&Donate to server"), self.donate_to_server)

        self.setMenuBar(menubar)

    def donate_to_server(self):
        d = self.network.get_donation_address()
        if d:
            host = self.network.get_parameters()[0]
            self.pay_to_URI('bitcoin:%s?message=donation for %s'%(d, host))
        else:
            self.show_error(_('No donation address for this server'))

    def show_about(self):
        QMessageBox.about(self, "Electrum",
            _("Version")+" %s" % (self.wallet.electrum_version) + "\n\n" +
                _("Electrum's focus is speed, with low resource usage and simplifying Bitcoin. You do not need to perform regular backups, because your wallet can be recovered from a secret phrase that you can memorize or write on paper. Startup times are instant because it operates in conjunction with high-performance servers that handle the most complicated parts of the Bitcoin system."  + "\n\n" +
                _("Uses icons from the Icons8 icon pack (icons8.com).")))

    def show_report_bug(self):
        msg = ' '.join([
            _("Please report any bugs as issues on github:<br/>"),
            "<a href=\"https://github.com/spesmilo/electrum/issues\">https://github.com/spesmilo/electrum/issues</a><br/><br/>",
            _("Before reporting a bug, upgrade to the most recent version of Electrum (latest release or git HEAD), and include the version number in your report."),
            _("Try to explain not only what the bug is, but how it occurs.")
         ])
        self.show_message(msg, title="Electrum - " + _("Reporting Bugs"))

    def notify_transactions(self):
        if not self.network or not self.network.is_connected():
            return
        self.print_error("Notifying GUI")
        if len(self.tx_notifications) > 0:
            # Combine the transactions if there are at least three
            num_txns = len(self.tx_notifications)
            if num_txns >= 3:
                total_amount = 0
                for tx in self.tx_notifications:
                    is_relevant, is_mine, v, fee = self.wallet.get_wallet_delta(tx)
                    if v > 0:
                        total_amount += v
                self.notify(_("{} new transactions received: Total amount received in the new transactions {}")
                            .format(num_txns, self.format_amount_and_units(total_amount)))
                self.tx_notifications = []
            else:
                for tx in self.tx_notifications:
                    if tx:
                        self.tx_notifications.remove(tx)
                        is_relevant, is_mine, v, fee = self.wallet.get_wallet_delta(tx)
                        if v > 0:
                            self.notify(_("New transaction received: {}").format(self.format_amount_and_units(v)))

    def notify(self, message):
        if self.tray:
            try:
                # this requires Qt 5.9
                self.tray.showMessage("Electrum", message, QIcon(":icons/electrum_dark_icon"), 20000)
            except TypeError:
                self.tray.showMessage("Electrum", message, QSystemTrayIcon.Information, 20000)



    # custom wrappers for getOpenFileName and getSaveFileName, that remember the path selected by the user
    def getOpenFileName(self, title, filter = ""):
        directory = self.config.get('io_dir', os.path.expanduser('~'))
        fileName, __ = QFileDialog.getOpenFileName(self, title, directory, filter)
        if fileName and directory != os.path.dirname(fileName):
            self.config.set_key('io_dir', os.path.dirname(fileName), True)
        return fileName

    def getSaveFileName(self, title, filename, filter = ""):
        directory = self.config.get('io_dir', os.path.expanduser('~'))
        path = os.path.join( directory, filename )
        fileName, __ = QFileDialog.getSaveFileName(self, title, path, filter)
        if fileName and directory != os.path.dirname(fileName):
            self.config.set_key('io_dir', os.path.dirname(fileName), True)
        return fileName

    def connect_slots(self, sender):
        sender.timer_signal.connect(self.timer_actions)

    def timer_actions(self):
        # Note this runs in the GUI thread
        if self.need_update.is_set():
            self.need_update.clear()
            self.update_wallet()
        # resolve aliases
        # FIXME this is a blocking network call that has a timeout of 5 sec
        self.payto_e.resolve()
        # update fee
        if self.require_fee_update:
            self.do_update_fee()
            self.require_fee_update = False

    def format_amount(self, x, is_diff=False, whitespaces=False):
        return format_satoshis(x, is_diff, self.num_zeros, self.decimal_point, whitespaces)

    def format_amount_and_units(self, amount):
        text = self.format_amount(amount) + ' '+ self.base_unit()
        x = self.fx.format_amount_and_units(amount) if self.fx else None
        if text and x:
            text += ' (%s)'%x
        return text

    def format_fee_rate(self, fee_rate):
        return format_satoshis(fee_rate/1000, False, self.num_zeros, 0, False)  + ' sat/byte'

    def get_decimal_point(self):
        return self.decimal_point

    def base_unit(self):
        assert self.decimal_point in [2, 5, 8]
        if self.decimal_point == 2:
            return 'bits'
        if self.decimal_point == 5:
            return 'mBTG'
        if self.decimal_point == 8:
            return 'BTG'
        raise Exception('Unknown base unit')

    def connect_fields(self, window, btc_e, fiat_e, fee_e):

        def edit_changed(edit):
            if edit.follows:
                return
            edit.setStyleSheet(ColorScheme.DEFAULT.as_stylesheet())
            fiat_e.is_last_edited = (edit == fiat_e)
            amount = edit.get_amount()
            rate = self.fx.exchange_rate() if self.fx else Decimal('NaN')
            if rate.is_nan() or amount is None:
                if edit is fiat_e:
                    btc_e.setText("")
                    if fee_e:
                        fee_e.setText("")
                else:
                    fiat_e.setText("")
            else:
                if edit is fiat_e:
                    btc_e.follows = True
                    btc_e.setAmount(int(amount / Decimal(rate) * COIN))
                    btc_e.setStyleSheet(ColorScheme.BLUE.as_stylesheet())
                    btc_e.follows = False
                    if fee_e:
                        window.update_fee()
                else:
                    fiat_e.follows = True
                    fiat_e.setText(self.fx.ccy_amount_str(
                        amount * Decimal(rate) / COIN, False))
                    fiat_e.setStyleSheet(ColorScheme.BLUE.as_stylesheet())
                    fiat_e.follows = False

        btc_e.follows = False
        fiat_e.follows = False
        fiat_e.textChanged.connect(partial(edit_changed, fiat_e))
        btc_e.textChanged.connect(partial(edit_changed, btc_e))
        fiat_e.is_last_edited = False

    def update_status(self):
        if not self.wallet:
            return

        if self.network is None or not self.network.is_running():
            text = _("Offline")
            icon = QIcon(":icons/status_disconnected.png")

        elif self.network.is_connected():
            server_height = self.network.get_server_height()
            server_lag = self.network.get_local_height() - server_height
            # Server height can be 0 after switching to a new server
            # until we get a headers subscription request response.
            # Display the synchronizing message in that case.
            if not self.wallet.up_to_date or server_height == 0:
                text = _("Synchronizing...")
                icon = QIcon(":icons/status_waiting.png")
            elif server_lag > 1:
                text = _("Server is lagging ({} blocks)").format(server_lag)
                icon = QIcon(":icons/status_lagging.png")
            else:
                c, u, x = self.wallet.get_balance()
                text =  _("Balance" ) + ": %s "%(self.format_amount_and_units(c))
                if u:
                    text +=  " [%s unconfirmed]"%(self.format_amount(u, True).strip())
                if x:
                    text +=  " [%s unmatured]"%(self.format_amount(x, True).strip())

                # append fiat balance and price
                if self.fx.is_enabled():
                    text += self.fx.get_fiat_status_text(c + u + x,
                        self.base_unit(), self.get_decimal_point()) or ''
                if not self.network.proxy:
                    icon = QIcon(":icons/status_connected.png")
                else:
                    icon = QIcon(":icons/status_connected_proxy.png")
        else:
            text = _("Not connected")
            icon = QIcon(":icons/status_disconnected.png")

        self.tray.setToolTip("%s (%s)" % (text, self.wallet.basename()))
        self.balance_label.setText(text)
        self.status_button.setIcon( icon )


    def update_wallet(self):
        self.update_status()
        if self.wallet.up_to_date or not self.network or not self.network.is_connected():
            self.update_tabs()

    def update_tabs(self):
        self.history_list.update()
        self.request_list.update()
        self.address_list.update()
        self.utxo_list.update()
        self.contact_list.update()
        self.invoice_list.update()
        self.update_completions()

    def create_history_tab(self):
        from .history_list import HistoryList
        self.history_list = l = HistoryList(self)
        l.searchable_list = l
        toolbar = l.create_toolbar(self.config)
        toolbar_shown = self.config.get('show_toolbar_history', False)
        l.show_toolbar(toolbar_shown)
        return self.create_list_tab(l, toolbar)

    def show_address(self, addr):
        from . import address_dialog
        d = address_dialog.AddressDialog(self, addr)
        d.exec_()

    def show_transaction(self, tx, tx_desc = None):
        '''tx_desc is set only for txs created in the Send tab'''
        show_transaction(tx, self, tx_desc)

    def create_receive_tab(self):
        # A 4-column grid layout.  All the stretch is in the last column.
        # The exchange rate plugin adds a fiat widget in column 2
        self.receive_grid = grid = QGridLayout()
        grid.setSpacing(8)
        grid.setColumnStretch(3, 1)

        self.receive_address_e = ButtonsLineEdit()
        self.receive_address_e.addCopyButton(self.app)
        self.receive_address_e.setReadOnly(True)
        msg = _('Bitcoin address where the payment should be received. Note that each payment request uses a different Bitcoin address.')
        self.receive_address_label = HelpLabel(_('Receiving address'), msg)
        self.receive_address_e.textChanged.connect(self.update_receive_qr)
        self.receive_address_e.setFocusPolicy(Qt.NoFocus)
        grid.addWidget(self.receive_address_label, 0, 0)
        grid.addWidget(self.receive_address_e, 0, 1, 1, -1)

        self.receive_message_e = QLineEdit()
        grid.addWidget(QLabel(_('Description')), 1, 0)
        grid.addWidget(self.receive_message_e, 1, 1, 1, -1)
        self.receive_message_e.textChanged.connect(self.update_receive_qr)

        self.receive_amount_e = BTGAmountEdit(self.get_decimal_point)
        grid.addWidget(QLabel(_('Requested amount')), 2, 0)
        grid.addWidget(self.receive_amount_e, 2, 1)
        self.receive_amount_e.textChanged.connect(self.update_receive_qr)

        self.fiat_receive_e = AmountEdit(self.fx.get_currency if self.fx else '')
        if not self.fx or not self.fx.is_enabled():
            self.fiat_receive_e.setVisible(False)
        grid.addWidget(self.fiat_receive_e, 2, 2, Qt.AlignLeft)
        self.connect_fields(self, self.receive_amount_e, self.fiat_receive_e, None)

        self.expires_combo = QComboBox()
        self.expires_combo.addItems([i[0] for i in expiration_values])
        self.expires_combo.setCurrentIndex(3)
        self.expires_combo.setFixedWidth(self.receive_amount_e.width())
        msg = ' '.join([
            _('Expiration date of your request.'),
            _('This information is seen by the recipient if you send them a signed payment request.'),
            _('Expired requests have to be deleted manually from your list, in order to free the corresponding Bitcoin addresses.'),
            _('The bitcoin address never expires and will always be part of this electrum wallet.'),
        ])
        grid.addWidget(HelpLabel(_('Request expires'), msg), 3, 0)
        grid.addWidget(self.expires_combo, 3, 1)
        self.expires_label = QLineEdit('')
        self.expires_label.setReadOnly(1)
        self.expires_label.setFocusPolicy(Qt.NoFocus)
        self.expires_label.hide()
        grid.addWidget(self.expires_label, 3, 1)

        self.save_request_button = QPushButton(_('Save'))
        self.save_request_button.clicked.connect(self.save_payment_request)

        self.new_request_button = QPushButton(_('New'))
        self.new_request_button.clicked.connect(self.new_payment_request)

        self.receive_qr = QRCodeWidget(fixedSize=200)
        self.receive_qr.mouseReleaseEvent = lambda x: self.toggle_qr_window()
        self.receive_qr.enterEvent = lambda x: self.app.setOverrideCursor(QCursor(Qt.PointingHandCursor))
        self.receive_qr.leaveEvent = lambda x: self.app.setOverrideCursor(QCursor(Qt.ArrowCursor))

        self.receive_buttons = buttons = QHBoxLayout()
        buttons.addStretch(1)
        buttons.addWidget(self.save_request_button)
        buttons.addWidget(self.new_request_button)
        grid.addLayout(buttons, 4, 1, 1, 2)

        self.receive_requests_label = QLabel(_('Requests'))

        from .request_list import RequestList
        self.request_list = RequestList(self)

        # layout
        vbox_g = QVBoxLayout()
        vbox_g.addLayout(grid)
        vbox_g.addStretch()

        hbox = QHBoxLayout()
        hbox.addLayout(vbox_g)
        hbox.addWidget(self.receive_qr)

        w = QWidget()
        w.searchable_list = self.request_list
        vbox = QVBoxLayout(w)
        vbox.addLayout(hbox)
        vbox.addStretch(1)
        vbox.addWidget(self.receive_requests_label)
        vbox.addWidget(self.request_list)
        vbox.setStretchFactor(self.request_list, 1000)

        return w


    def delete_payment_request(self, addr):
        self.wallet.remove_payment_request(addr, self.config)
        self.request_list.update()
        self.clear_receive_tab()

    def get_request_URI(self, addr):
        req = self.wallet.receive_requests[addr]
        message = self.wallet.labels.get(addr, '')
        amount = req['amount']
        URI = util.create_URI(addr, amount, message)
        if req.get('time'):
            URI += "&time=%d"%req.get('time')
        if req.get('exp'):
            URI += "&exp=%d"%req.get('exp')
        if req.get('name') and req.get('sig'):
            sig = bfh(req.get('sig'))
            sig = bitcoin.base_encode(sig, base=58)
            URI += "&name=" + req['name'] + "&sig="+sig
        return str(URI)


    def sign_payment_request(self, addr):
        alias = self.config.get('alias')
        alias_privkey = None
        if alias and self.alias_info:
            alias_addr, alias_name, validated = self.alias_info
            if alias_addr:
                if self.wallet.is_mine(alias_addr):
                    msg = _('This payment request will be signed.') + '\n' + _('Please enter your password')
                    password = None
                    if self.wallet.has_keystore_encryption():
                        password = self.password_dialog(msg)
                        if not password:
                            return
                    try:
                        self.wallet.sign_payment_request(addr, alias, alias_addr, password)
                    except Exception as e:
                        self.show_error(str(e))
                        return
                else:
                    return

    def save_payment_request(self):
        addr = str(self.receive_address_e.text())
        amount = self.receive_amount_e.get_amount()
        message = self.receive_message_e.text()
        if not message and not amount:
            self.show_error(_('No message or amount'))
            return False
        i = self.expires_combo.currentIndex()
        expiration = list(map(lambda x: x[1], expiration_values))[i]
        req = self.wallet.make_payment_request(addr, amount, message, expiration)
        try:
            self.wallet.add_payment_request(req, self.config)
        except Exception as e:
            traceback.print_exc(file=sys.stderr)
            self.show_error(_('Error adding payment request') + ':\n' + str(e))
        else:
            self.sign_payment_request(addr)
            self.save_request_button.setEnabled(False)
        finally:
            self.request_list.update()
            self.address_list.update()

    def view_and_paste(self, title, msg, data):
        dialog = WindowModalDialog(self, title)
        vbox = QVBoxLayout()
        label = QLabel(msg)
        label.setWordWrap(True)
        vbox.addWidget(label)
        pr_e = ShowQRTextEdit(text=data)
        vbox.addWidget(pr_e)
        vbox.addLayout(Buttons(CopyCloseButton(pr_e.text, self.app, dialog)))
        dialog.setLayout(vbox)
        dialog.exec_()

    def export_payment_request(self, addr):
        r = self.wallet.receive_requests.get(addr)
        pr = paymentrequest.serialize_request(r).SerializeToString()
        name = r['id'] + '.bip70'
        fileName = self.getSaveFileName(_("Select where to save your payment request"), name, "*.bip70")
        if fileName:
            with open(fileName, "wb+") as f:
                f.write(util.to_bytes(pr))
            self.show_message(_("Request saved successfully"))
            self.saved = True

    def new_payment_request(self):
        addr = self.wallet.get_unused_address()
        if addr is None:
            if not self.wallet.is_deterministic():
                msg = [
                    _('No more addresses in your wallet.'),
                    _('You are using a non-deterministic wallet, which cannot create new addresses.'),
                    _('If you want to create new addresses, use a deterministic wallet instead.')
                   ]
                self.show_message(' '.join(msg))
                return
            if not self.question(_("Warning: The next address will not be recovered automatically if you restore your wallet from seed; you may need to add it manually.\n\nThis occurs because you have too many unused addresses in your wallet. To avoid this situation, use the existing addresses first.\n\nCreate anyway?")):
                return
            addr = self.wallet.create_new_address(False)
        self.set_receive_address(addr)
        self.expires_label.hide()
        self.expires_combo.show()
        self.new_request_button.setEnabled(False)
        self.receive_message_e.setFocus(1)

    def set_receive_address(self, addr):
        self.receive_address_e.setText(addr)
        self.receive_message_e.setText('')
        self.receive_amount_e.setAmount(None)

    def clear_receive_tab(self):
        addr = self.wallet.get_receiving_address() or ''
        self.receive_address_e.setText(addr)
        self.receive_message_e.setText('')
        self.receive_amount_e.setAmount(None)
        self.expires_label.hide()
        self.expires_combo.show()

    def toggle_qr_window(self):
        from . import qrwindow
        if not self.qr_window:
            self.qr_window = qrwindow.QR_Window(self)
            self.qr_window.setVisible(True)
            self.qr_window_geometry = self.qr_window.geometry()
        else:
            if not self.qr_window.isVisible():
                self.qr_window.setVisible(True)
                self.qr_window.setGeometry(self.qr_window_geometry)
            else:
                self.qr_window_geometry = self.qr_window.geometry()
                self.qr_window.setVisible(False)
        self.update_receive_qr()

    def show_send_tab(self):
        self.tabs.setCurrentIndex(self.tabs.indexOf(self.send_tab))

    def show_receive_tab(self):
        self.tabs.setCurrentIndex(self.tabs.indexOf(self.receive_tab))

    def receive_at(self, addr):
        if not bitcoin.is_address(addr):
            return
        self.show_receive_tab()
        self.receive_address_e.setText(addr)
        self.new_request_button.setEnabled(True)

    def update_receive_qr(self):
        addr = str(self.receive_address_e.text())
        amount = self.receive_amount_e.get_amount()
        message = self.receive_message_e.text()
        self.save_request_button.setEnabled((amount is not None) or (message != ""))
        uri = util.create_URI(addr, amount, message)
        self.receive_qr.setData(uri)
        if self.qr_window and self.qr_window.isVisible():
            self.qr_window.set_content(addr, amount, message, uri)

    def set_feerounding_text(self, num_satoshis_added):
        self.feerounding_text = (_('Additional {} satoshis are going to be added.')
                                 .format(num_satoshis_added))

    def create_send_tab(self):
        # A 4-column grid layout.  All the stretch is in the last column.
        # The exchange rate plugin adds a fiat widget in column 2
        self.send_grid = grid = QGridLayout()
        grid.setSpacing(8)
        grid.setColumnStretch(3, 1)

        from .paytoedit import PayToEdit
        self.amount_e = BTGAmountEdit(self.get_decimal_point)
        self.payto_e = PayToEdit(self)
        msg = _('Recipient of the funds.') + '\n\n'\
              + _('You may enter a Bitcoin address, a label from your list of contacts (a list of completions will be proposed), or an alias (email-like address that forwards to a Bitcoin address)')
        payto_label = HelpLabel(_('Pay to'), msg)
        grid.addWidget(payto_label, 1, 0)
        grid.addWidget(self.payto_e, 1, 1, 1, -1)

        completer = QCompleter()
        completer.setCaseSensitivity(False)
        self.payto_e.setCompleter(completer)
        completer.setModel(self.completions)

        msg = _('Description of the transaction (not mandatory).') + '\n\n'\
              + _('The description is not sent to the recipient of the funds. It is stored in your wallet file, and displayed in the \'History\' tab.')
        description_label = HelpLabel(_('Description'), msg)
        grid.addWidget(description_label, 2, 0)
        self.message_e = MyLineEdit()
        grid.addWidget(self.message_e, 2, 1, 1, -1)

        self.from_label = QLabel(_('From'))
        grid.addWidget(self.from_label, 3, 0)
        self.from_list = MyTreeWidget(self, self.from_list_menu, ['',''])
        self.from_list.setHeaderHidden(True)
        self.from_list.setMaximumHeight(80)
        grid.addWidget(self.from_list, 3, 1, 1, -1)
        self.set_pay_from([])

        msg = _('Amount to be sent.') + '\n\n' \
              + _('The amount will be displayed in red if you do not have enough funds in your wallet.') + ' ' \
              + _('Note that if you have frozen some of your addresses, the available funds will be lower than your total balance.') + '\n\n' \
              + _('Keyboard shortcut: type "!" to send all your coins.')
        amount_label = HelpLabel(_('Amount'), msg)
        grid.addWidget(amount_label, 4, 0)
        grid.addWidget(self.amount_e, 4, 1)

        self.fiat_send_e = AmountEdit(self.fx.get_currency if self.fx else '')
        if not self.fx or not self.fx.is_enabled():
            self.fiat_send_e.setVisible(False)
        grid.addWidget(self.fiat_send_e, 4, 2)
        self.amount_e.frozen.connect(
            lambda: self.fiat_send_e.setFrozen(self.amount_e.isReadOnly()))

        self.max_button = EnterButton(_("Max"), self.spend_max)
        self.max_button.setFixedWidth(140)
        grid.addWidget(self.max_button, 4, 3)
        hbox = QHBoxLayout()
        hbox.addStretch(1)
        grid.addLayout(hbox, 4, 4)

        msg = _('Bitcoin transactions are in general not free. A transaction fee is paid by the sender of the funds.') + '\n\n'\
              + _('The amount of fee can be decided freely by the sender. However, transactions with low fees take more time to be processed.') + '\n\n'\
              + _('A suggested fee is automatically added to this field. You may override it. The suggested fee increases with the size of the transaction.')
        self.fee_e_label = HelpLabel(_('Fee'), msg)

        def fee_cb(dyn, pos, fee_rate):
            if dyn:
                if self.config.use_mempool_fees():
                    self.config.set_key('depth_level', pos, False)
                else:
                    self.config.set_key('fee_level', pos, False)
            else:
                self.config.set_key('fee_per_kb', fee_rate, False)

            if fee_rate:
                self.feerate_e.setAmount(fee_rate // 1000)
            else:
                self.feerate_e.setAmount(None)
            self.fee_e.setModified(False)

            self.fee_slider.activate()
            self.spend_max() if self.is_max else self.update_fee()

        self.fee_slider = FeeSlider(self, self.config, fee_cb)
        self.fee_slider.setFixedWidth(140)

        def on_fee_or_feerate(edit_changed, editing_finished):
            edit_other = self.feerate_e if edit_changed == self.fee_e else self.fee_e
            if editing_finished:
                if not edit_changed.get_amount():
                    # This is so that when the user blanks the fee and moves on,
                    # we go back to auto-calculate mode and put a fee back.
                    edit_changed.setModified(False)
            else:
                # edit_changed was edited just now, so make sure we will
                # freeze the correct fee setting (this)
                edit_other.setModified(False)
            self.fee_slider.deactivate()
            self.update_fee()

        class TxSizeLabel(QLabel):
            def setAmount(self, byte_size):
                self.setText(('x   %s bytes   =' % byte_size) if byte_size else '')

        self.size_e = TxSizeLabel()
        self.size_e.setAlignment(Qt.AlignCenter)
        self.size_e.setAmount(0)
        self.size_e.setFixedWidth(140)
        self.size_e.setStyleSheet(ColorScheme.DEFAULT.as_stylesheet())

        self.feerate_e = FeerateEdit(lambda: 0)
        self.feerate_e.setAmount(self.config.fee_per_byte())
        self.feerate_e.textEdited.connect(partial(on_fee_or_feerate, self.feerate_e, False))
        self.feerate_e.editingFinished.connect(partial(on_fee_or_feerate, self.feerate_e, True))

        self.fee_e = BTGAmountEdit(self.get_decimal_point)
        self.fee_e.textEdited.connect(partial(on_fee_or_feerate, self.fee_e, False))
        self.fee_e.editingFinished.connect(partial(on_fee_or_feerate, self.fee_e, True))

        def feerounding_onclick():
            text = (self.feerounding_text + '\n\n' +
                    _('To somewhat protect your privacy, Electrum tries to create change with similar precision to other outputs.') + ' ' +
                    _('At most 100 satoshis might be lost due to this rounding.') + ' ' +
                    _("You can disable this setting in '{}'.").format(_('Preferences')) + '\n' +
                    _('Also, dust is not kept as change, but added to the fee.'))
            QMessageBox.information(self, 'Fee rounding', text)

        self.feerounding_icon = QPushButton(QIcon(':icons/info.png'), '')
        self.feerounding_icon.setFixedWidth(20)
        self.feerounding_icon.setFlat(True)
        self.feerounding_icon.clicked.connect(feerounding_onclick)
        self.feerounding_icon.setVisible(False)

        self.connect_fields(self, self.amount_e, self.fiat_send_e, self.fee_e)

        vbox_feelabel = QVBoxLayout()
        vbox_feelabel.addWidget(self.fee_e_label)
        vbox_feelabel.addStretch(1)
        grid.addLayout(vbox_feelabel, 5, 0)

        self.fee_adv_controls = QWidget()
        hbox = QHBoxLayout(self.fee_adv_controls)
        hbox.setContentsMargins(0, 0, 0, 0)
        hbox.addWidget(self.feerate_e)
        hbox.addWidget(self.size_e)
        hbox.addWidget(self.fee_e)
        hbox.addWidget(self.feerounding_icon, Qt.AlignLeft)
        hbox.addStretch(1)

        vbox_feecontrol = QVBoxLayout()
        vbox_feecontrol.addWidget(self.fee_adv_controls)
        vbox_feecontrol.addWidget(self.fee_slider)

        grid.addLayout(vbox_feecontrol, 5, 1, 1, -1)

        if not self.config.get('show_fee', False):
            self.fee_adv_controls.setVisible(False)

        self.preview_button = EnterButton(_("Preview"), self.do_preview)
        self.preview_button.setToolTip(_('Display the details of your transaction before signing it.'))
        self.send_button = EnterButton(_("Send"), self.do_send)
        self.clear_button = EnterButton(_("Clear"), self.do_clear)
        buttons = QHBoxLayout()
        buttons.addStretch(1)
        buttons.addWidget(self.clear_button)
        buttons.addWidget(self.preview_button)
        buttons.addWidget(self.send_button)
        grid.addLayout(buttons, 6, 1, 1, 3)

        self.amount_e.shortcut.connect(self.spend_max)
        self.payto_e.textChanged.connect(self.update_fee)
        self.amount_e.textEdited.connect(self.update_fee)

        def reset_max(t):
            self.is_max = False
            self.max_button.setEnabled(not bool(t))
        self.amount_e.textEdited.connect(reset_max)
        self.fiat_send_e.textEdited.connect(reset_max)

        def entry_changed():
            text = ""

            amt_color = ColorScheme.DEFAULT
            fee_color = ColorScheme.DEFAULT
            feerate_color = ColorScheme.DEFAULT

            if self.not_enough_funds:
                amt_color, fee_color = ColorScheme.RED, ColorScheme.RED
                feerate_color = ColorScheme.RED
                text = _( "Not enough funds" )
                c, u, x = self.wallet.get_frozen_balance()
                if c+u+x:
                    text += ' (' + self.format_amount(c+u+x).strip() + ' ' + self.base_unit() + ' ' +_("are frozen") + ')'

            # blue color denotes auto-filled values
            elif self.fee_e.isModified():
                feerate_color = ColorScheme.BLUE
            elif self.feerate_e.isModified():
                fee_color = ColorScheme.BLUE
            elif self.amount_e.isModified():
                fee_color = ColorScheme.BLUE
                feerate_color = ColorScheme.BLUE
            else:
                amt_color = ColorScheme.BLUE
                fee_color = ColorScheme.BLUE
                feerate_color = ColorScheme.BLUE

            self.statusBar().showMessage(text)
            self.amount_e.setStyleSheet(amt_color.as_stylesheet())
            self.fee_e.setStyleSheet(fee_color.as_stylesheet())
            self.feerate_e.setStyleSheet(feerate_color.as_stylesheet())

        self.amount_e.textChanged.connect(entry_changed)
        self.fee_e.textChanged.connect(entry_changed)
        self.feerate_e.textChanged.connect(entry_changed)

        self.invoices_label = QLabel(_('Invoices'))
        from .invoice_list import InvoiceList
        self.invoice_list = InvoiceList(self)

        vbox0 = QVBoxLayout()
        vbox0.addLayout(grid)
        hbox = QHBoxLayout()
        hbox.addLayout(vbox0)
        w = QWidget()
        vbox = QVBoxLayout(w)
        vbox.addLayout(hbox)
        vbox.addStretch(1)
        vbox.addWidget(self.invoices_label)
        vbox.addWidget(self.invoice_list)
        vbox.setStretchFactor(self.invoice_list, 1000)
        w.searchable_list = self.invoice_list
        run_hook('create_send_tab', grid)
        return w

    def spend_max(self):
        self.is_max = True
        self.do_update_fee()

    def update_fee(self):
        self.require_fee_update = True

    def get_payto_or_dummy(self):
        r = self.payto_e.get_recipient()
        if r:
            return r
        return (TYPE_ADDRESS, self.wallet.dummy_address())

    def do_update_fee(self):
        '''Recalculate the fee.  If the fee was manually input, retain it, but
        still build the TX to see if there are enough funds.
        '''
        freeze_fee = self.is_send_fee_frozen()
        freeze_feerate = self.is_send_feerate_frozen()
        amount = '!' if self.is_max else self.amount_e.get_amount()
        if amount is None:
            if not freeze_fee:
                self.fee_e.setAmount(None)
            self.not_enough_funds = False
            self.statusBar().showMessage('')
        else:
            fee_estimator = self.get_send_fee_estimator()
            outputs = self.payto_e.get_outputs(self.is_max)
            if not outputs:
                _type, addr = self.get_payto_or_dummy()
                outputs = [(_type, addr, amount)]
            is_sweep = bool(self.tx_external_keypairs)
            make_tx = lambda fee_est: \
                self.wallet.make_unsigned_transaction(
                    self.get_coins(), outputs, self.config,
                    fixed_fee=fee_est, is_sweep=is_sweep)
            try:
                tx = make_tx(fee_estimator)
                self.not_enough_funds = False
            except (NotEnoughFunds, NoDynamicFeeEstimates) as e:
                if not freeze_fee:
                    self.fee_e.setAmount(None)
                if not freeze_feerate:
                    self.feerate_e.setAmount(None)
                self.feerounding_icon.setVisible(False)

                if isinstance(e, NotEnoughFunds):
                    self.not_enough_funds = True
                elif isinstance(e, NoDynamicFeeEstimates):
                    try:
                        tx = make_tx(0)
                        size = tx.estimated_size()
                        self.size_e.setAmount(size)
                    except BaseException:
                        pass
                return
            except BaseException:
                traceback.print_exc(file=sys.stderr)
                return

            size = tx.estimated_size()
            self.size_e.setAmount(size)

            fee = tx.get_fee()
            fee = None if self.not_enough_funds else fee

            # Displayed fee/fee_rate values are set according to user input.
            # Due to rounding or dropping dust in CoinChooser,
            # actual fees often differ somewhat.
            if freeze_feerate or self.fee_slider.is_active():
                displayed_feerate = self.feerate_e.get_amount()
                if displayed_feerate:
                    displayed_feerate = displayed_feerate // 1000
                else:
                    # fallback to actual fee
                    displayed_feerate = fee // size if fee is not None else None
                    self.feerate_e.setAmount(displayed_feerate)
                displayed_fee = displayed_feerate * size if displayed_feerate is not None else None
                self.fee_e.setAmount(displayed_fee)
            else:
                if freeze_fee:
                    displayed_fee = self.fee_e.get_amount()
                else:
                    # fallback to actual fee if nothing is frozen
                    displayed_fee = fee
                    self.fee_e.setAmount(displayed_fee)
                displayed_fee = displayed_fee if displayed_fee else 0
                displayed_feerate = displayed_fee // size if displayed_fee is not None else None
                self.feerate_e.setAmount(displayed_feerate)

            # show/hide fee rounding icon
            feerounding = (fee - displayed_fee) if fee else 0
            self.set_feerounding_text(feerounding)
            self.feerounding_icon.setToolTip(self.feerounding_text)
            self.feerounding_icon.setVisible(bool(feerounding))

            if self.is_max:
                amount = tx.output_value()
                self.amount_e.setAmount(amount)

    def from_list_delete(self, item):
        i = self.from_list.indexOfTopLevelItem(item)
        self.pay_from.pop(i)
        self.redraw_from_list()
        self.update_fee()

    def from_list_menu(self, position):
        item = self.from_list.itemAt(position)
        menu = QMenu()
        menu.addAction(_("Remove"), lambda: self.from_list_delete(item))
        menu.exec_(self.from_list.viewport().mapToGlobal(position))

    def set_pay_from(self, coins):
        self.pay_from = list(coins)
        self.redraw_from_list()

    def redraw_from_list(self):
        self.from_list.clear()
        self.from_label.setHidden(len(self.pay_from) == 0)
        self.from_list.setHidden(len(self.pay_from) == 0)

        def format(x):
            h = x.get('prevout_hash')
            return h[0:10] + '...' + h[-10:] + ":%d"%x.get('prevout_n') + u'\t' + "%s"%x.get('address')

        for item in self.pay_from:
            self.from_list.addTopLevelItem(QTreeWidgetItem( [format(item), self.format_amount(item['value']) ]))

    def get_contact_payto(self, key):
        _type, label = self.contacts.get(key)
        return label + '  <' + key + '>' if _type == 'address' else key

    def update_completions(self):
        l = [self.get_contact_payto(key) for key in self.contacts.keys()]
        self.completions.setStringList(l)

    def protected(func):
        '''Password request wrapper.  The password is passed to the function
        as the 'password' named argument.  "None" indicates either an
        unencrypted wallet, or the user cancelled the password request.
        An empty input is passed as the empty string.'''
        def request_password(self, *args, **kwargs):
            parent = self.top_level_window()
            password = None
            while self.wallet.has_keystore_encryption():
                password = self.password_dialog(parent=parent)
                if password is None:
                    # User cancelled password input
                    return
                try:
                    self.wallet.check_password(password)
                    break
                except Exception as e:
                    self.show_error(str(e), parent=parent)
                    continue

            kwargs['password'] = password
            return func(self, *args, **kwargs)
        return request_password

    def is_send_fee_frozen(self):
        return self.fee_e.isVisible() and self.fee_e.isModified() \
               and (self.fee_e.text() or self.fee_e.hasFocus())

    def is_send_feerate_frozen(self):
        return self.feerate_e.isVisible() and self.feerate_e.isModified() \
               and (self.feerate_e.text() or self.feerate_e.hasFocus())

    def get_send_fee_estimator(self):
        if self.is_send_fee_frozen():
            fee_estimator = self.fee_e.get_amount()
        elif self.is_send_feerate_frozen():
            amount = self.feerate_e.get_amount()
            amount = 0 if amount is None else amount
            fee_estimator = partial(
                simple_config.SimpleConfig.estimate_fee_for_feerate, amount)
        else:
            fee_estimator = None
        return fee_estimator

    def read_send_tab(self):
        if self.payment_request and self.payment_request.has_expired():
            self.show_error(_('Payment request has expired'))
            return
        label = self.message_e.text()

        if self.payment_request:
            outputs = self.payment_request.get_outputs()
        else:
            errors = self.payto_e.get_errors()
            if errors:
                self.show_warning(_("Invalid Lines found:") + "\n\n" + '\n'.join([ _("Line #") + str(x[0]+1) + ": " + x[1] for x in errors]))
                return
            outputs = self.payto_e.get_outputs(self.is_max)

            if self.payto_e.is_alias and self.payto_e.validated is False:
                alias = self.payto_e.toPlainText()
                msg = _('WARNING: the alias "{}" could not be validated via an additional '
                        'security check, DNSSEC, and thus may not be correct.').format(alias) + '\n'
                msg += _('Do you wish to continue?')
                if not self.question(msg):
                    return

        if not outputs:
            self.show_error(_('No outputs'))
            return

        for _type, addr, amount in outputs:
            if addr is None:
                self.show_error(_('Bitcoin Address is None'))
                return
            if _type == TYPE_ADDRESS and not bitcoin.is_address(addr):
                self.show_error(_('Invalid Bitcoin Address'))
                return
            if amount is None:
                self.show_error(_('Invalid Amount'))
                return

        fee_estimator = self.get_send_fee_estimator()
        coins = self.get_coins()
        return outputs, fee_estimator, label, coins

    def do_preview(self):
        self.do_send(preview = True)

    def do_send(self, preview = False):
        if run_hook('abort_send', self):
            return
        r = self.read_send_tab()
        if not r:
            return
        outputs, fee_estimator, tx_desc, coins = r
        try:
            is_sweep = bool(self.tx_external_keypairs)
            tx = self.wallet.make_unsigned_transaction(
                coins, outputs, self.config, fixed_fee=fee_estimator,
                is_sweep=is_sweep)
        except NotEnoughFunds:
            self.show_message(_("Insufficient funds"))
            return
        except BaseException as e:
            traceback.print_exc(file=sys.stdout)
            self.show_message(str(e))
            return

        amount = tx.output_value() if self.is_max else sum(map(lambda x:x[2], outputs))
        fee = tx.get_fee()

        use_rbf = self.config.get('use_rbf', True)
        if use_rbf:
            tx.set_rbf(True)

        if fee < self.wallet.relayfee() * tx.estimated_size() / 1000:
            self.show_error('\n'.join([
                _("This transaction requires a higher fee, or it will not be propagated by your current server"),
                _("Try to raise your transaction fee, or use a server with a lower relay fee.")
            ]))
            return

        if preview:
            self.show_transaction(tx, tx_desc)
            return

        if not self.network:
            self.show_error(_("You can't broadcast a transaction without a live network connection."))
            return

        # confirmation dialog
        msg = [
            _("Amount to be sent") + ": " + self.format_amount_and_units(amount),
            _("Mining fee") + ": " + self.format_amount_and_units(fee),
        ]

        x_fee = run_hook('get_tx_extra_fee', self.wallet, tx)
        if x_fee:
            x_fee_address, x_fee_amount = x_fee
            msg.append( _("Additional fees") + ": " + self.format_amount_and_units(x_fee_amount) )

        confirm_rate = simple_config.FEERATE_WARNING_HIGH_FEE
        if fee > confirm_rate * tx.estimated_size() / 1000:
            msg.append(_('Warning') + ': ' + _("The fee for this transaction seems unusually high."))

        if self.wallet.has_keystore_encryption():
            msg.append("")
            msg.append(_("Enter your password to proceed"))
            password = self.password_dialog('\n'.join(msg))
            if not password:
                return
        else:
            msg.append(_('Proceed?'))
            password = None
            if not self.question('\n'.join(msg)):
                return

        def sign_done(success):
            if success:
                if not tx.is_complete():
                    self.show_transaction(tx)
                    self.do_clear()
                else:
                    self.broadcast_transaction(tx, tx_desc)
        self.sign_tx_with_password(tx, sign_done, password)

    @protected
    def sign_tx(self, tx, callback, password):
        self.sign_tx_with_password(tx, callback, password)

    def sign_tx_with_password(self, tx, callback, password):
        '''Sign the transaction in a separate thread.  When done, calls
        the callback with a success code of True or False.
        '''

        def on_signed(result):
            callback(True)
        def on_failed(exc_info):
            self.on_error(exc_info)
            callback(False)

        if self.tx_external_keypairs:
            # can sign directly
            task = partial(Transaction.sign, tx, self.tx_external_keypairs)
        else:
            # call hook to see if plugin needs gui interaction
            run_hook('sign_tx', self, tx)
            task = partial(self.wallet.sign_transaction, tx, password)
        WaitingDialog(self, _('Signing transaction...'), task,
                      on_signed, on_failed)

    def broadcast_transaction(self, tx, tx_desc):

        def broadcast_thread():
            # non-GUI thread
            pr = self.payment_request
            if pr and pr.has_expired():
                self.payment_request = None
                return False, _("Payment request has expired")
            status, msg =  self.network.broadcast(tx)
            if pr and status is True:
                self.invoices.set_paid(pr, tx.txid())
                self.invoices.save()
                self.payment_request = None
                refund_address = self.wallet.get_receiving_addresses()[0]
                ack_status, ack_msg = pr.send_ack(str(tx), refund_address)
                if ack_status:
                    msg = ack_msg
            return status, msg

        # Capture current TL window; override might be removed on return
        parent = self.top_level_window()

        def broadcast_done(result):
            # GUI thread
            if result:
                status, msg = result
                if status:
                    if tx_desc is not None and tx.is_complete():
                        self.wallet.set_label(tx.txid(), tx_desc)
                    parent.show_message(_('Payment sent.') + '\n' + msg)
                    self.invoice_list.update()
                    self.do_clear()
                else:
                    parent.show_error(msg)

        WaitingDialog(self, _('Broadcasting transaction...'),
                      broadcast_thread, broadcast_done, self.on_error)

    def query_choice(self, msg, choices):
        # Needed by QtHandler for hardware wallets
        dialog = WindowModalDialog(self.top_level_window())
        clayout = ChoicesLayout(msg, choices)
        vbox = QVBoxLayout(dialog)
        vbox.addLayout(clayout.layout())
        vbox.addLayout(Buttons(OkButton(dialog)))
        if not dialog.exec_():
            return None
        return clayout.selected_index()

    def lock_amount(self, b):
        self.amount_e.setFrozen(b)
        self.max_button.setEnabled(not b)

    def prepare_for_payment_request(self):
        self.show_send_tab()
        self.payto_e.is_pr = True
        for e in [self.payto_e, self.amount_e, self.message_e]:
            e.setFrozen(True)
        self.payto_e.setText(_("please wait..."))
        return True

    def delete_invoice(self, key):
        self.invoices.remove(key)
        self.invoice_list.update()

    def payment_request_ok(self):
        pr = self.payment_request
        key = self.invoices.add(pr)
        status = self.invoices.get_status(key)
        self.invoice_list.update()
        if status == PR_PAID:
            self.show_message("invoice already paid")
            self.do_clear()
            self.payment_request = None
            return
        self.payto_e.is_pr = True
        if not pr.has_expired():
            self.payto_e.setGreen()
        else:
            self.payto_e.setExpired()
        self.payto_e.setText(pr.get_requestor())
        self.amount_e.setText(format_satoshis_plain(pr.get_amount(), self.decimal_point))
        self.message_e.setText(pr.get_memo())
        # signal to set fee
        self.amount_e.textEdited.emit("")

    def payment_request_error(self):
        self.show_message(self.payment_request.error)
        self.payment_request = None
        self.do_clear()

    def on_pr(self, request):
        self.payment_request = request
        if self.payment_request.verify(self.contacts):
            self.payment_request_ok_signal.emit()
        else:
            self.payment_request_error_signal.emit()

    def pay_to_URI(self, URI):
        if not URI:
            return
        try:
            out = util.parse_URI(URI, self.on_pr)
        except BaseException as e:
            self.show_error(_('Invalid bitcoin URI:') + '\n' + str(e))
            return
        self.show_send_tab()
        r = out.get('r')
        sig = out.get('sig')
        name = out.get('name')
        if r or (name and sig):
            self.prepare_for_payment_request()
            return
        address = out.get('address')
        amount = out.get('amount')
        label = out.get('label')
        message = out.get('message')
        # use label as description (not BIP21 compliant)
        if label and not message:
            message = label
        if address:
            self.payto_e.setText(address)
        if message:
            self.message_e.setText(message)
        if amount:
            self.amount_e.setAmount(amount)
            self.amount_e.textEdited.emit("")


    def do_clear(self):
        self.is_max = False
        self.not_enough_funds = False
        self.payment_request = None
        self.payto_e.is_pr = False
        for e in [self.payto_e, self.message_e, self.amount_e, self.fiat_send_e,
                  self.fee_e, self.feerate_e]:
            e.setText('')
            e.setFrozen(False)
        self.fee_slider.activate()
        self.feerate_e.setAmount(self.config.fee_per_byte())
        self.size_e.setAmount(0)
        self.feerounding_icon.setVisible(False)
        self.set_pay_from([])
        self.tx_external_keypairs = {}
        self.update_status()
        run_hook('do_clear', self)

    def set_frozen_state(self, addrs, freeze):
        self.wallet.set_frozen_state(addrs, freeze)
        self.address_list.update()
        self.utxo_list.update()
        self.update_fee()

    def create_list_tab(self, l, toolbar=None):
        w = QWidget()
        w.searchable_list = l
        vbox = QVBoxLayout()
        w.setLayout(vbox)
        vbox.setContentsMargins(0, 0, 0, 0)
        vbox.setSpacing(0)
        if toolbar:
            vbox.addLayout(toolbar)
        vbox.addWidget(l)
        return w

    def create_addresses_tab(self):
        from .address_list import AddressList
        self.address_list = l = AddressList(self)
        toolbar = l.create_toolbar(self.config)
        toolbar_shown = self.config.get('show_toolbar_addresses', False)
        l.show_toolbar(toolbar_shown)
        return self.create_list_tab(l, toolbar)

    def create_utxo_tab(self):
        from .utxo_list import UTXOList
        self.utxo_list = l = UTXOList(self)
        return self.create_list_tab(l)

    def create_contacts_tab(self):
        from .contact_list import ContactList
        self.contact_list = l = ContactList(self)
        return self.create_list_tab(l)

    def remove_address(self, addr):
        if self.question(_("Do you want to remove")+" %s "%addr +_("from your wallet?")):
            self.wallet.delete_address(addr)
            self.address_list.update()
            self.history_list.update()
            self.clear_receive_tab()

    def get_coins(self):
        if self.pay_from:
            return self.pay_from
        else:
            return self.wallet.get_spendable_coins(None, self.config)

    def spend_coins(self, coins):
        self.set_pay_from(coins)
        self.show_send_tab()
        self.update_fee()

    def paytomany(self):
        self.show_send_tab()
        self.payto_e.paytomany()
        msg = '\n'.join([
            _('Enter a list of outputs in the \'Pay to\' field.'),
            _('One output per line.'),
            _('Format: address, amount'),
            _('You may load a CSV file using the file icon.')
        ])
        self.show_message(msg, title=_('Pay to many'))

    def payto_contacts(self, labels):
        paytos = [self.get_contact_payto(label) for label in labels]
        self.show_send_tab()
        if len(paytos) == 1:
            self.payto_e.setText(paytos[0])
            self.amount_e.setFocus()
        else:
            text = "\n".join([payto + ", 0" for payto in paytos])
            self.payto_e.setText(text)
            self.payto_e.setFocus()

    def set_contact(self, label, address):
        if not is_address(address):
            self.show_error(_('Invalid Address'))
            self.contact_list.update()  # Displays original unchanged value
            return False
        self.contacts[address] = ('address', label)
        self.contact_list.update()
        self.history_list.update()
        self.update_completions()
        return True

    def delete_contacts(self, labels):
        if not self.question(_("Remove {} from your list of contacts?")
                             .format(" + ".join(labels))):
            return
        for label in labels:
            self.contacts.pop(label)
        self.history_list.update()
        self.contact_list.update()
        self.update_completions()

    def show_invoice(self, key):
        pr = self.invoices.get(key)
        pr.verify(self.contacts)
        self.show_pr_details(pr)

    def show_pr_details(self, pr):
        key = pr.get_id()
        d = WindowModalDialog(self, _("Invoice"))
        vbox = QVBoxLayout(d)
        grid = QGridLayout()
        grid.addWidget(QLabel(_("Requestor") + ':'), 0, 0)
        grid.addWidget(QLabel(pr.get_requestor()), 0, 1)
        grid.addWidget(QLabel(_("Amount") + ':'), 1, 0)
        outputs_str = '\n'.join(map(lambda x: self.format_amount(x[2])+ self.base_unit() + ' @ ' + x[1], pr.get_outputs()))
        grid.addWidget(QLabel(outputs_str), 1, 1)
        expires = pr.get_expiration_date()
        grid.addWidget(QLabel(_("Memo") + ':'), 2, 0)
        grid.addWidget(QLabel(pr.get_memo()), 2, 1)
        grid.addWidget(QLabel(_("Signature") + ':'), 3, 0)
        grid.addWidget(QLabel(pr.get_verify_status()), 3, 1)
        if expires:
            grid.addWidget(QLabel(_("Expires") + ':'), 4, 0)
            grid.addWidget(QLabel(format_time(expires)), 4, 1)
        vbox.addLayout(grid)
        def do_export():
            fn = self.getSaveFileName(_("Save invoice to file"), "*.bip70")
            if not fn:
                return
            with open(fn, 'wb') as f:
                data = f.write(pr.raw)
            self.show_message(_('Invoice saved as' + ' ' + fn))
        exportButton = EnterButton(_('Save'), do_export)
        def do_delete():
            if self.question(_('Delete invoice?')):
                self.invoices.remove(key)
                self.history_list.update()
                self.invoice_list.update()
                d.close()
        deleteButton = EnterButton(_('Delete'), do_delete)
        vbox.addLayout(Buttons(exportButton, deleteButton, CloseButton(d)))
        d.exec_()

    def do_pay_invoice(self, key):
        pr = self.invoices.get(key)
        self.payment_request = pr
        self.prepare_for_payment_request()
        pr.error = None  # this forces verify() to re-run
        if pr.verify(self.contacts):
            self.payment_request_ok()
        else:
            self.payment_request_error()

    def create_console_tab(self):
        from .console import Console
        self.console = console = Console()
        return console

    def update_console(self):
        console = self.console
        console.history = self.config.get("console-history",[])
        console.history_index = len(console.history)

        console.updateNamespace({'wallet' : self.wallet,
                                 'network' : self.network,
                                 'plugins' : self.gui_object.plugins,
                                 'window': self})
        console.updateNamespace({'util' : util, 'bitcoin':bitcoin})

        c = commands.Commands(self.config, self.wallet, self.network, lambda: self.console.set_json(True))
        methods = {}
        def mkfunc(f, method):
            return lambda *args: f(method, args, self.password_dialog)
        for m in dir(c):
            if m[0]=='_' or m in ['network','wallet']: continue
            methods[m] = mkfunc(c._run, m)

        console.updateNamespace(methods)

    def create_status_bar(self):

        sb = QStatusBar()
        sb.setFixedHeight(35)
        qtVersion = qVersion()

        self.balance_label = QLabel("")
        self.balance_label.setTextInteractionFlags(Qt.TextSelectableByMouse)
        self.balance_label.setStyleSheet("""QLabel { padding: 0 }""")
        sb.addWidget(self.balance_label)

        self.search_box = QLineEdit()
        self.search_box.textChanged.connect(self.do_search)
        self.search_box.hide()
        sb.addPermanentWidget(self.search_box)

        self.lock_icon = QIcon()
        self.password_button = StatusBarButton(self.lock_icon, _("Password"), self.change_password_dialog )
        sb.addPermanentWidget(self.password_button)

        sb.addPermanentWidget(StatusBarButton(QIcon(":icons/preferences.png"), _("Preferences"), self.settings_dialog ) )
        self.seed_button = StatusBarButton(QIcon(":icons/seed.png"), _("Seed"), self.show_seed_dialog )
        sb.addPermanentWidget(self.seed_button)
        self.status_button = StatusBarButton(QIcon(":icons/status_disconnected.png"), _("Network"), lambda: self.gui_object.show_network_dialog(self))
        sb.addPermanentWidget(self.status_button)
        run_hook('create_status_bar', sb)
        self.setStatusBar(sb)

    def update_lock_icon(self):
        icon = QIcon(":icons/lock.png") if self.wallet.has_password() else QIcon(":icons/unlock.png")
        self.password_button.setIcon(icon)

    def update_buttons_on_seed(self):
        self.seed_button.setVisible(self.wallet.has_seed())
        self.password_button.setVisible(self.wallet.may_have_password())
        self.send_button.setVisible(not self.wallet.is_watching_only())

    def change_password_dialog(self):
        from electrum.storage import STO_EV_XPUB_PW
        if self.wallet.get_available_storage_encryption_version() == STO_EV_XPUB_PW:
            from .password_dialog import ChangePasswordDialogForHW
            d = ChangePasswordDialogForHW(self, self.wallet)
            ok, encrypt_file = d.run()
            if not ok:
                return

            try:
                hw_dev_pw = self.wallet.keystore.get_password_for_storage_encryption()
            except UserCancelled:
                return
            except BaseException as e:
                traceback.print_exc(file=sys.stderr)
                self.show_error(str(e))
                return
            old_password = hw_dev_pw if self.wallet.has_password() else None
            new_password = hw_dev_pw if encrypt_file else None
        else:
            from .password_dialog import ChangePasswordDialogForSW
            d = ChangePasswordDialogForSW(self, self.wallet)
            ok, old_password, new_password, encrypt_file = d.run()

        if not ok:
            return
        try:
            self.wallet.update_password(old_password, new_password, encrypt_file)
        except InvalidPassword as e:
            self.show_error(str(e))
            return
        except BaseException:
            traceback.print_exc(file=sys.stdout)
            self.show_error(_('Failed to update password'))
            return
        msg = _('Password was updated successfully') if self.wallet.has_password() else _('Password is disabled, this wallet is not protected')
        self.show_message(msg, title=_("Success"))
        self.update_lock_icon()

    def toggle_search(self):
        tab = self.tabs.currentWidget()
        #if hasattr(tab, 'searchable_list'):
        #    tab.searchable_list.toggle_toolbar()
        #return
        self.search_box.setHidden(not self.search_box.isHidden())
        if not self.search_box.isHidden():
            self.search_box.setFocus(1)
        else:
            self.do_search('')

    def do_search(self, t):
        tab = self.tabs.currentWidget()
        if hasattr(tab, 'searchable_list'):
            tab.searchable_list.filter(t)

    def new_contact_dialog(self):
        d = WindowModalDialog(self, _("New Contact"))
        vbox = QVBoxLayout(d)
        vbox.addWidget(QLabel(_('New Contact') + ':'))
        grid = QGridLayout()
        line1 = QLineEdit()
        line1.setFixedWidth(280)
        line2 = QLineEdit()
        line2.setFixedWidth(280)
        grid.addWidget(QLabel(_("Address")), 1, 0)
        grid.addWidget(line1, 1, 1)
        grid.addWidget(QLabel(_("Name")), 2, 0)
        grid.addWidget(line2, 2, 1)
        vbox.addLayout(grid)
        vbox.addLayout(Buttons(CancelButton(d), OkButton(d)))
        if d.exec_():
            self.set_contact(line2.text(), line1.text())

    def show_master_public_keys(self):
        dialog = WindowModalDialog(self, _("Wallet Information"))
        dialog.setMinimumSize(500, 100)
        mpk_list = self.wallet.get_master_public_keys()
        vbox = QVBoxLayout()
        wallet_type = self.wallet.storage.get('wallet_type', '')
        grid = QGridLayout()
        basename = os.path.basename(self.wallet.storage.path)
        grid.addWidget(QLabel(_("Wallet name")+ ':'), 0, 0)
        grid.addWidget(QLabel(basename), 0, 1)
        grid.addWidget(QLabel(_("Wallet type")+ ':'), 1, 0)
        grid.addWidget(QLabel(wallet_type), 1, 1)
        grid.addWidget(QLabel(_("Script type")+ ':'), 2, 0)
        grid.addWidget(QLabel(self.wallet.txin_type), 2, 1)
        vbox.addLayout(grid)
        if self.wallet.is_deterministic():
            mpk_text = ShowQRTextEdit()
            mpk_text.setMaximumHeight(150)
            mpk_text.addCopyButton(self.app)
            def show_mpk(index):
                mpk_text.setText(mpk_list[index])
            # only show the combobox in case multiple accounts are available
            if len(mpk_list) > 1:
                def label(key):
                    if isinstance(self.wallet, Multisig_Wallet):
                        return _("cosigner") + ' ' + str(key+1)
                    return ''
                labels = [label(i) for i in range(len(mpk_list))]
                on_click = lambda clayout: show_mpk(clayout.selected_index())
                labels_clayout = ChoicesLayout(_("Master Public Keys"), labels, on_click)
                vbox.addLayout(labels_clayout.layout())
            else:
                vbox.addWidget(QLabel(_("Master Public Key")))
            show_mpk(0)
            vbox.addWidget(mpk_text)
        vbox.addStretch(1)
        vbox.addLayout(Buttons(CloseButton(dialog)))
        dialog.setLayout(vbox)
        dialog.exec_()

    def remove_wallet(self):
        if self.question('\n'.join([
                _('Delete wallet file?'),
                "%s"%self.wallet.storage.path,
                _('If your wallet contains funds, make sure you have saved its seed.')])):
            self._delete_wallet()

    @protected
    def _delete_wallet(self, password):
        wallet_path = self.wallet.storage.path
        basename = os.path.basename(wallet_path)
        self.gui_object.daemon.stop_wallet(wallet_path)
        self.close()
        os.unlink(wallet_path)
        self.show_error("Wallet removed:" + basename)

    @protected
    def show_seed_dialog(self, password):
        if not self.wallet.has_seed():
            self.show_message(_('This wallet has no seed'))
            return
        keystore = self.wallet.get_keystore()
        try:
            seed = keystore.get_seed(password)
            passphrase = keystore.get_passphrase(password)
        except BaseException as e:
            self.show_error(str(e))
            return
        from .seed_dialog import SeedDialog
        d = SeedDialog(self, seed, passphrase)
        d.exec_()

    def show_qrcode(self, data, title = _("QR code"), parent=None):
        if not data:
            return
        d = QRDialog(data, parent or self, title)
        d.exec_()

    @protected
    def show_private_key(self, address, password):
        if not address:
            return
        try:
            pk, redeem_script = self.wallet.export_private_key(address, password)
        except Exception as e:
            traceback.print_exc(file=sys.stdout)
            self.show_message(str(e))
            return
        xtype = bitcoin.deserialize_privkey(pk)[0]
        d = WindowModalDialog(self, _("Private key"))
        d.setMinimumSize(600, 150)
        vbox = QVBoxLayout()
        vbox.addWidget(QLabel(_("Address") + ': ' + address))
        vbox.addWidget(QLabel(_("Script type") + ': ' + xtype))
        vbox.addWidget(QLabel(_("Private key") + ':'))
        keys_e = ShowQRTextEdit(text=pk)
        keys_e.addCopyButton(self.app)
        vbox.addWidget(keys_e)
        if redeem_script:
            vbox.addWidget(QLabel(_("Redeem Script") + ':'))
            rds_e = ShowQRTextEdit(text=redeem_script)
            rds_e.addCopyButton(self.app)
            vbox.addWidget(rds_e)
        vbox.addLayout(Buttons(CloseButton(d)))
        d.setLayout(vbox)
        d.exec_()

    msg_sign = _("Signing with an address actually means signing with the corresponding "
                "private key, and verifying with the corresponding public key. The "
                "address you have entered does not have a unique public key, so these "
                "operations cannot be performed.") + '\n\n' + \
               _('The operation is undefined. Not just in Electrum, but in general.')

    @protected
    def do_sign(self, address, message, signature, password):
        address  = address.text().strip()
        message = message.toPlainText().strip()
        if not bitcoin.is_address(address):
            self.show_message(_('Invalid Bitcoin address.'))
            return
        if self.wallet.is_watching_only():
            self.show_message(_('This is a watching-only wallet.'))
            return
        if not self.wallet.is_mine(address):
            self.show_message(_('Address not in wallet.'))
            return
        txin_type = self.wallet.get_txin_type(address)
        if txin_type not in ['p2pkh', 'p2wpkh', 'p2wpkh-p2sh']:
            self.show_message(_('Cannot sign messages with this type of address:') + \
                              ' ' + txin_type + '\n\n' + self.msg_sign)
            return
        task = partial(self.wallet.sign_message, address, message, password)

        def show_signed_message(sig):
            try:
                signature.setText(base64.b64encode(sig).decode('ascii'))
            except RuntimeError:
                # (signature) wrapped C/C++ object has been deleted
                pass

        self.wallet.thread.add(task, on_success=show_signed_message)

    def do_verify(self, address, message, signature):
        address  = address.text().strip()
        message = message.toPlainText().strip().encode('utf-8')
        if not bitcoin.is_address(address):
            self.show_message(_('Invalid Bitcoin address.'))
            return
        try:
            # This can throw on invalid base64
            sig = base64.b64decode(str(signature.toPlainText()))
            verified = bitcoin.verify_message(address, sig, message)
        except Exception as e:
            verified = False
        if verified:
            self.show_message(_("Signature verified"))
        else:
            self.show_error(_("Wrong signature"))

    def sign_verify_message(self, address=''):
        d = WindowModalDialog(self, _('Sign/verify Message'))
        d.setMinimumSize(610, 290)

        layout = QGridLayout(d)

        message_e = QTextEdit()
        layout.addWidget(QLabel(_('Message')), 1, 0)
        layout.addWidget(message_e, 1, 1)
        layout.setRowStretch(2,3)

        address_e = QLineEdit()
        address_e.setText(address)
        layout.addWidget(QLabel(_('Address')), 2, 0)
        layout.addWidget(address_e, 2, 1)

        signature_e = QTextEdit()
        layout.addWidget(QLabel(_('Signature')), 3, 0)
        layout.addWidget(signature_e, 3, 1)
        layout.setRowStretch(3,1)

        hbox = QHBoxLayout()

        b = QPushButton(_("Sign"))
        b.clicked.connect(lambda: self.do_sign(address_e, message_e, signature_e))
        hbox.addWidget(b)

        b = QPushButton(_("Verify"))
        b.clicked.connect(lambda: self.do_verify(address_e, message_e, signature_e))
        hbox.addWidget(b)

        b = QPushButton(_("Close"))
        b.clicked.connect(d.accept)
        hbox.addWidget(b)
        layout.addLayout(hbox, 4, 1)
        d.exec_()

    @protected
    def do_decrypt(self, message_e, pubkey_e, encrypted_e, password):
        if self.wallet.is_watching_only():
            self.show_message(_('This is a watching-only wallet.'))
            return
        cyphertext = encrypted_e.toPlainText()
        task = partial(self.wallet.decrypt_message, pubkey_e.text(), cyphertext, password)

        def setText(text):
            try:
                message_e.setText(text.decode('utf-8'))
            except RuntimeError:
                # (message_e) wrapped C/C++ object has been deleted
                pass

        self.wallet.thread.add(task, on_success=setText)

    def do_encrypt(self, message_e, pubkey_e, encrypted_e):
        message = message_e.toPlainText()
        message = message.encode('utf-8')
        try:
            encrypted = bitcoin.encrypt_message(message, pubkey_e.text())
            encrypted_e.setText(encrypted.decode('ascii'))
        except BaseException as e:
            traceback.print_exc(file=sys.stdout)
            self.show_warning(str(e))

    def encrypt_message(self, address=''):
        d = WindowModalDialog(self, _('Encrypt/decrypt Message'))
        d.setMinimumSize(610, 490)

        layout = QGridLayout(d)

        message_e = QTextEdit()
        layout.addWidget(QLabel(_('Message')), 1, 0)
        layout.addWidget(message_e, 1, 1)
        layout.setRowStretch(2,3)

        pubkey_e = QLineEdit()
        if address:
            pubkey = self.wallet.get_public_key(address)
            pubkey_e.setText(pubkey)
        layout.addWidget(QLabel(_('Public key')), 2, 0)
        layout.addWidget(pubkey_e, 2, 1)

        encrypted_e = QTextEdit()
        layout.addWidget(QLabel(_('Encrypted')), 3, 0)
        layout.addWidget(encrypted_e, 3, 1)
        layout.setRowStretch(3,1)

        hbox = QHBoxLayout()
        b = QPushButton(_("Encrypt"))
        b.clicked.connect(lambda: self.do_encrypt(message_e, pubkey_e, encrypted_e))
        hbox.addWidget(b)

        b = QPushButton(_("Decrypt"))
        b.clicked.connect(lambda: self.do_decrypt(message_e, pubkey_e, encrypted_e))
        hbox.addWidget(b)

        b = QPushButton(_("Close"))
        b.clicked.connect(d.accept)
        hbox.addWidget(b)

        layout.addLayout(hbox, 4, 1)
        d.exec_()

    def password_dialog(self, msg=None, parent=None):
        from .password_dialog import PasswordDialog
        parent = parent or self
        d = PasswordDialog(parent, msg)
        return d.run()

    def tx_from_text(self, txt):
        from electrum.transaction import tx_from_str
        try:
            tx = tx_from_str(txt)
            return Transaction(tx)
        except BaseException as e:
            self.show_critical(_("Electrum was unable to parse your transaction") + ":\n" + str(e))
            return

    def read_tx_from_qrcode(self):
        from electrum import qrscanner
        try:
            data = qrscanner.scan_barcode(self.config.get_video_device())
        except BaseException as e:
            self.show_error(str(e))
            return
        if not data:
            return
        # if the user scanned a bitcoin URI
        if str(data).startswith("bitcoin:"):
            self.pay_to_URI(data)
            return
        # else if the user scanned an offline signed tx
        try:
            data = bh2u(bitcoin.base_decode(data, length=None, base=43))
        except BaseException as e:
            self.show_error((_('Could not decode QR code')+':\n{}').format(e))
            return
        tx = self.tx_from_text(data)
        if not tx:
            return
        self.show_transaction(tx)

    def read_tx_from_file(self):
        fileName = self.getOpenFileName(_("Select your transaction file"), "*.txn")
        if not fileName:
            return
        try:
            with open(fileName, "r") as f:
                file_content = f.read()
        except (ValueError, IOError, os.error) as reason:
            self.show_critical(_("Electrum was unable to open your transaction file") + "\n" + str(reason), title=_("Unable to read file or no transaction found"))
            return
        return self.tx_from_text(file_content)

    def do_process_from_text(self):
        text = text_dialog(self, _('Input raw transaction'), _("Transaction:"), _("Load transaction"))
        if not text:
            return
        tx = self.tx_from_text(text)
        if tx:
            self.show_transaction(tx)

    def do_process_from_file(self):
        tx = self.read_tx_from_file()
        if tx:
            self.show_transaction(tx)

    def do_process_from_txid(self):
        from electrum import transaction
        txid, ok = QInputDialog.getText(self, _('Lookup transaction'), _('Transaction ID') + ':')
        if ok and txid:
            txid = str(txid).strip()
            try:
                r = self.network.synchronous_get(('blockchain.transaction.get',[txid]))
            except BaseException as e:
                self.show_message(str(e))
                return
            tx = transaction.Transaction(r)
            self.show_transaction(tx)

    @protected
    def export_privkeys_dialog(self, password):
        if self.wallet.is_watching_only():
            self.show_message(_("This is a watching-only wallet"))
            return

        if isinstance(self.wallet, Multisig_Wallet):
            self.show_message(_('WARNING: This is a multi-signature wallet.') + '\n' +
                              _('It can not be "backed up" by simply exporting these private keys.'))

        d = WindowModalDialog(self, _('Private keys'))
        d.setMinimumSize(980, 300)
        vbox = QVBoxLayout(d)

        msg = "%s\n%s\n%s" % (_("WARNING: ALL your private keys are secret."),
                              _("Exposing a single private key can compromise your entire wallet!"),
                              _("In particular, DO NOT use 'redeem private key' services proposed by third parties."))
        vbox.addWidget(QLabel(msg))

        e = QTextEdit()
        e.setReadOnly(True)
        vbox.addWidget(e)

        defaultname = 'electrum-private-keys.csv'
        select_msg = _('Select file to export your private keys to')
        hbox, filename_e, csv_button = filename_field(self, self.config, defaultname, select_msg)
        vbox.addLayout(hbox)

        b = OkButton(d, _('Export'))
        b.setEnabled(False)
        vbox.addLayout(Buttons(CancelButton(d), b))

        private_keys = {}
        addresses = self.wallet.get_addresses()
        done = False
        cancelled = False
        def privkeys_thread():
            for addr in addresses:
                time.sleep(0.1)
                if done or cancelled:
                    break
                privkey = self.wallet.export_private_key(addr, password)[0]
                private_keys[addr] = privkey
                self.computing_privkeys_signal.emit()
            if not cancelled:
                self.computing_privkeys_signal.disconnect()
                self.show_privkeys_signal.emit()

        def show_privkeys():
            s = "\n".join( map( lambda x: x[0] + "\t"+ x[1], private_keys.items()))
            e.setText(s)
            b.setEnabled(True)
            self.show_privkeys_signal.disconnect()
            nonlocal done
            done = True

        def on_dialog_closed(*args):
            nonlocal done
            nonlocal cancelled
            if not done:
                cancelled = True
                self.computing_privkeys_signal.disconnect()
                self.show_privkeys_signal.disconnect()

        self.computing_privkeys_signal.connect(lambda: e.setText("Please wait... %d/%d"%(len(private_keys),len(addresses))))
        self.show_privkeys_signal.connect(show_privkeys)
        d.finished.connect(on_dialog_closed)
        threading.Thread(target=privkeys_thread).start()

        if not d.exec_():
            done = True
            return

        filename = filename_e.text()
        if not filename:
            return

        try:
            self.do_export_privkeys(filename, private_keys, csv_button.isChecked())
        except (IOError, os.error) as reason:
            txt = "\n".join([
                _("Electrum was unable to produce a private key-export."),
                str(reason)
            ])
            self.show_critical(txt, title=_("Unable to create csv"))

        except Exception as e:
            self.show_message(str(e))
            return

        self.show_message(_("Private keys exported."))

    def do_export_privkeys(self, fileName, pklist, is_csv):
        with open(fileName, "w+") as f:
            if is_csv:
                transaction = csv.writer(f)
                transaction.writerow(["address", "private_key"])
                for addr, pk in pklist.items():
                    transaction.writerow(["%34s"%addr,pk])
            else:
                import json
                f.write(json.dumps(pklist, indent = 4))

    def do_import_labels(self):
        def import_labels(path):
            def _validate(data):
                return data  # TODO

            def import_labels_assign(data):
                for key, value in data.items():
                    self.wallet.set_label(key, value)
            import_meta(path, _validate, import_labels_assign)

        def on_import():
            self.need_update.set()
        import_meta_gui(self, _('labels'), import_labels, on_import)

    def do_export_labels(self):
        def export_labels(filename):
            export_meta(self.wallet.labels, filename)
        export_meta_gui(self, _('labels'), export_labels)

    def sweep_key_dialog(self):
        d = WindowModalDialog(self, title=_('Sweep private keys'))
        d.setMinimumSize(600, 300)

        vbox = QVBoxLayout(d)
        vbox.addWidget(QLabel(_("Enter private keys:")))

        keys_e = ScanQRTextEdit(allow_multi=True)
        keys_e.setTabChangesFocus(True)
        vbox.addWidget(keys_e)

        addresses = self.wallet.get_unused_addresses()
        if not addresses:
            try:
                addresses = self.wallet.get_receiving_addresses()
            except AttributeError:
                addresses = self.wallet.get_addresses()
        h, address_e = address_field(addresses)
        vbox.addLayout(h)

        vbox.addStretch(1)
        button = OkButton(d, _('Sweep'))
        vbox.addLayout(Buttons(CancelButton(d), button))
        button.setEnabled(False)

        def get_address():
            addr = str(address_e.text()).strip()
            if bitcoin.is_address(addr):
                return addr

        def get_pk():
            text = str(keys_e.toPlainText())
            return keystore.get_private_keys(text)

        f = lambda: button.setEnabled(get_address() is not None and get_pk() is not None)
        on_address = lambda text: address_e.setStyleSheet((ColorScheme.DEFAULT if get_address() else ColorScheme.RED).as_stylesheet())
        keys_e.textChanged.connect(f)
        address_e.textChanged.connect(f)
        address_e.textChanged.connect(on_address)
        if not d.exec_():
            return
        from electrum.wallet import sweep_preparations
        try:
            self.do_clear()
            coins, keypairs = sweep_preparations(get_pk(), self.network)
            self.tx_external_keypairs = keypairs
            self.spend_coins(coins)
            self.payto_e.setText(get_address())
            self.spend_max()
            self.payto_e.setFrozen(True)
            self.amount_e.setFrozen(True)
        except BaseException as e:
            self.show_message(str(e))
            return
        self.warn_if_watching_only()

    def _do_import(self, title, msg, func):
        text = text_dialog(self, title, msg + ' :', _('Import'),
                           allow_multi=True)
        if not text:
            return
        bad = []
        good = []
        for key in str(text).split():
            try:
                addr = func(key)
                good.append(addr)
            except BaseException as e:
                bad.append(key)
                continue
        if good:
            self.show_message(_("The following addresses were added") + ':\n' + '\n'.join(good))
        if bad:
            self.show_critical(_("The following inputs could not be imported") + ':\n'+ '\n'.join(bad))
        self.address_list.update()
        self.history_list.update()

    def import_addresses(self):
        if not self.wallet.can_import_address():
            return
        title, msg = _('Import addresses'), _("Enter addresses")
        self._do_import(title, msg, self.wallet.import_address)

    @protected
    def do_import_privkey(self, password):
        if not self.wallet.can_import_privkey():
            return
        title, msg = _('Import private keys'), _("Enter private keys")
        self._do_import(title, msg, lambda x: self.wallet.import_private_key(x, password))

    def update_fiat(self):
        b = self.fx and self.fx.is_enabled()
        self.fiat_send_e.setVisible(b)
        self.fiat_receive_e.setVisible(b)
        self.history_list.refresh_headers()
        self.history_list.update()
        self.address_list.refresh_headers()
        self.address_list.update()
        self.update_status()

    def settings_dialog(self):
        self.need_restart = False
        d = WindowModalDialog(self, _('Preferences'))
        vbox = QVBoxLayout()
        tabs = QTabWidget()
        gui_widgets = []
        fee_widgets = []
        tx_widgets = []
        id_widgets = []

        # language
        lang_help = _('Select which language is used in the GUI (after restart).')
        lang_label = HelpLabel(_('Language') + ':', lang_help)
        lang_combo = QComboBox()
        from electrum.i18n import languages
        lang_combo.addItems(list(languages.values()))
        try:
            index = languages.keys().index(self.config.get("language",''))
        except Exception:
            index = 0
        lang_combo.setCurrentIndex(index)
        if not self.config.is_modifiable('language'):
            for w in [lang_combo, lang_label]: w.setEnabled(False)
        def on_lang(x):
            lang_request = list(languages.keys())[lang_combo.currentIndex()]
            if lang_request != self.config.get('language'):
                self.config.set_key("language", lang_request, True)
                self.need_restart = True
        lang_combo.currentIndexChanged.connect(on_lang)
        gui_widgets.append((lang_label, lang_combo))

        nz_help = _('Number of zeros displayed after the decimal point. For example, if this is set to 2, "1." will be displayed as "1.00"')
        nz_label = HelpLabel(_('Zeros after decimal point') + ':', nz_help)
        nz = QSpinBox()
        nz.setMinimum(0)
        nz.setMaximum(self.decimal_point)
        nz.setValue(self.num_zeros)
        if not self.config.is_modifiable('num_zeros'):
            for w in [nz, nz_label]: w.setEnabled(False)
        def on_nz():
            value = nz.value()
            if self.num_zeros != value:
                self.num_zeros = value
                self.config.set_key('num_zeros', value, True)
                self.history_list.update()
                self.address_list.update()
        nz.valueChanged.connect(on_nz)
        gui_widgets.append((nz_label, nz))

        msg = '\n'.join([
            _('Time based: fee rate is based on average confirmation time estimates'),
            _('Mempool based: fee rate is targetting a depth in the memory pool')
            ]
        )
        fee_type_label = HelpLabel(_('Fee estimation') + ':', msg)
        fee_type_combo = QComboBox()
        fee_type_combo.addItems([_('Static'), _('ETA'), _('Mempool')])
        fee_type_combo.setCurrentIndex((2 if self.config.use_mempool_fees() else 1) if self.config.is_dynfee() else 0)
        def on_fee_type(x):
            self.config.set_key('mempool_fees', x==2)
            self.config.set_key('dynamic_fees', x>0)
            self.fee_slider.update()
        fee_type_combo.currentIndexChanged.connect(on_fee_type)
        fee_widgets.append((fee_type_label, fee_type_combo))

        feebox_cb = QCheckBox(_('Edit fees manually'))
        feebox_cb.setChecked(self.config.get('show_fee', False))
        feebox_cb.setToolTip(_("Show fee edit box in send tab."))
        def on_feebox(x):
            self.config.set_key('show_fee', x == Qt.Checked)
            self.fee_adv_controls.setVisible(bool(x))
        feebox_cb.stateChanged.connect(on_feebox)
        fee_widgets.append((feebox_cb, None))

        use_rbf_cb = QCheckBox(_('Use Replace-By-Fee'))
        use_rbf_cb.setChecked(self.config.get('use_rbf', True))
        use_rbf_cb.setToolTip(
            _('If you check this box, your transactions will be marked as non-final,') + '\n' + \
            _('and you will have the possiblity, while they are unconfirmed, to replace them with transactions that pay higher fees.') + '\n' + \
            _('Note that some merchants do not accept non-final transactions until they are confirmed.'))
        def on_use_rbf(x):
            self.config.set_key('use_rbf', x == Qt.Checked)
        use_rbf_cb.stateChanged.connect(on_use_rbf)
        fee_widgets.append((use_rbf_cb, None))

        msg = _('OpenAlias record, used to receive coins and to sign payment requests.') + '\n\n'\
              + _('The following alias providers are available:') + '\n'\
              + '\n'.join(['https://cryptoname.co/', 'http://xmr.link']) + '\n\n'\
              + 'For more information, see http://openalias.org'
        alias_label = HelpLabel(_('OpenAlias') + ':', msg)
        alias = self.config.get('alias','')
        alias_e = QLineEdit(alias)
        def set_alias_color():
            if not self.config.get('alias'):
                alias_e.setStyleSheet("")
                return
            if self.alias_info:
                alias_addr, alias_name, validated = self.alias_info
                alias_e.setStyleSheet((ColorScheme.GREEN if validated else ColorScheme.RED).as_stylesheet(True))
            else:
                alias_e.setStyleSheet(ColorScheme.RED.as_stylesheet(True))
        def on_alias_edit():
            alias_e.setStyleSheet("")
            alias = str(alias_e.text())
            self.config.set_key('alias', alias, True)
            if alias:
                self.fetch_alias()
        set_alias_color()
        self.alias_received_signal.connect(set_alias_color)
        alias_e.editingFinished.connect(on_alias_edit)
        id_widgets.append((alias_label, alias_e))

        # SSL certificate
        msg = ' '.join([
            _('SSL certificate used to sign payment requests.'),
            _('Use setconfig to set ssl_chain and ssl_privkey.'),
        ])
        if self.config.get('ssl_privkey') or self.config.get('ssl_chain'):
            try:
                SSL_identity = paymentrequest.check_ssl_config(self.config)
                SSL_error = None
            except BaseException as e:
                SSL_identity = "error"
                SSL_error = str(e)
        else:
            SSL_identity = ""
            SSL_error = None
        SSL_id_label = HelpLabel(_('SSL certificate') + ':', msg)
        SSL_id_e = QLineEdit(SSL_identity)
        SSL_id_e.setStyleSheet((ColorScheme.RED if SSL_error else ColorScheme.GREEN).as_stylesheet(True) if SSL_identity else '')
        if SSL_error:
            SSL_id_e.setToolTip(SSL_error)
        SSL_id_e.setReadOnly(True)
        id_widgets.append((SSL_id_label, SSL_id_e))

        units = ['BTG', 'mBTG', 'bits']
        msg = _('Base unit of your wallet.')\
              + '\n1BTG=1000mBTG.\n' \
              + _(' These settings affects the fields in the Send tab')+' '
        unit_label = HelpLabel(_('Base unit') + ':', msg)
        unit_combo = QComboBox()
        unit_combo.addItems(units)
        unit_combo.setCurrentIndex(units.index(self.base_unit()))
        def on_unit(x, nz):
            unit_result = units[unit_combo.currentIndex()]
            if self.base_unit() == unit_result:
                return
            edits = self.amount_e, self.fee_e, self.receive_amount_e
            amounts = [edit.get_amount() for edit in edits]
            if unit_result == 'BTG':
                self.decimal_point = 8
            elif unit_result == 'mBTG':
                self.decimal_point = 5
            elif unit_result == 'bits':
                self.decimal_point = 2
            else:
                raise Exception('Unknown base unit')
            self.config.set_key('decimal_point', self.decimal_point, True)
            nz.setMaximum(self.decimal_point)
            self.history_list.update()
            self.request_list.update()
            self.address_list.update()
            for edit, amount in zip(edits, amounts):
                edit.setAmount(amount)
            self.update_status()
        unit_combo.currentIndexChanged.connect(lambda x: on_unit(x, nz))
        gui_widgets.append((unit_label, unit_combo))

        block_explorers = sorted(util.block_explorer_info().keys())
        msg = _('Choose which online block explorer to use for functions that open a web browser')
        block_ex_label = HelpLabel(_('Online Block Explorer') + ':', msg)
        block_ex_combo = QComboBox()
        block_ex_combo.addItems(block_explorers)
        block_ex_combo.setCurrentIndex(block_ex_combo.findText(util.block_explorer(self.config)))
        def on_be(x):
            be_result = block_explorers[block_ex_combo.currentIndex()]
            self.config.set_key('block_explorer', be_result, True)
        block_ex_combo.currentIndexChanged.connect(on_be)
        gui_widgets.append((block_ex_label, block_ex_combo))

        from electrum import qrscanner
        system_cameras = qrscanner._find_system_cameras()
        qr_combo = QComboBox()
        qr_combo.addItem("Default","default")
        for camera, device in system_cameras.items():
            qr_combo.addItem(camera, device)
        #combo.addItem("Manually specify a device", config.get("video_device"))
        index = qr_combo.findData(self.config.get("video_device"))
        qr_combo.setCurrentIndex(index)
        msg = _("Install the zbar package to enable this.")
        qr_label = HelpLabel(_('Video Device') + ':', msg)
        qr_combo.setEnabled(qrscanner.libzbar is not None)
        on_video_device = lambda x: self.config.set_key("video_device", qr_combo.itemData(x), True)
        qr_combo.currentIndexChanged.connect(on_video_device)
        gui_widgets.append((qr_label, qr_combo))

        usechange_cb = QCheckBox(_('Use change addresses'))
        usechange_cb.setChecked(self.wallet.use_change)
        if not self.config.is_modifiable('use_change'): usechange_cb.setEnabled(False)
        def on_usechange(x):
            usechange_result = x == Qt.Checked
            if self.wallet.use_change != usechange_result:
                self.wallet.use_change = usechange_result
                self.wallet.storage.put('use_change', self.wallet.use_change)
                multiple_cb.setEnabled(self.wallet.use_change)
        usechange_cb.stateChanged.connect(on_usechange)
        usechange_cb.setToolTip(_('Using change addresses makes it more difficult for other people to track your transactions.'))
        tx_widgets.append((usechange_cb, None))

        def on_multiple(x):
            multiple = x == Qt.Checked
            if self.wallet.multiple_change != multiple:
                self.wallet.multiple_change = multiple
                self.wallet.storage.put('multiple_change', multiple)
        multiple_change = self.wallet.multiple_change
        multiple_cb = QCheckBox(_('Use multiple change addresses'))
        multiple_cb.setEnabled(self.wallet.use_change)
        multiple_cb.setToolTip('\n'.join([
            _('In some cases, use up to 3 change addresses in order to break '
              'up large coin amounts and obfuscate the recipient address.'),
            _('This may result in higher transactions fees.')
        ]))
        multiple_cb.setChecked(multiple_change)
        multiple_cb.stateChanged.connect(on_multiple)
        tx_widgets.append((multiple_cb, None))

        def fmt_docs(key, klass):
            lines = [ln.lstrip(" ") for ln in klass.__doc__.split("\n")]
            return '\n'.join([key, "", " ".join(lines)])

        choosers = sorted(coinchooser.COIN_CHOOSERS.keys())
        if len(choosers) > 1:
            chooser_name = coinchooser.get_name(self.config)
            msg = _('Choose coin (UTXO) selection method.  The following are available:\n\n')
            msg += '\n\n'.join(fmt_docs(*item) for item in coinchooser.COIN_CHOOSERS.items())
            chooser_label = HelpLabel(_('Coin selection') + ':', msg)
            chooser_combo = QComboBox()
            chooser_combo.addItems(choosers)
            i = choosers.index(chooser_name) if chooser_name in choosers else 0
            chooser_combo.setCurrentIndex(i)
            def on_chooser(x):
                chooser_name = choosers[chooser_combo.currentIndex()]
                self.config.set_key('coin_chooser', chooser_name)
            chooser_combo.currentIndexChanged.connect(on_chooser)
            tx_widgets.append((chooser_label, chooser_combo))

        def on_unconf(x):
            self.config.set_key('confirmed_only', bool(x))
        conf_only = self.config.get('confirmed_only', False)
        unconf_cb = QCheckBox(_('Spend only confirmed coins'))
        unconf_cb.setToolTip(_('Spend only confirmed inputs.'))
        unconf_cb.setChecked(conf_only)
        unconf_cb.stateChanged.connect(on_unconf)
        tx_widgets.append((unconf_cb, None))

        def on_outrounding(x):
            self.config.set_key('coin_chooser_output_rounding', bool(x))
        enable_outrounding = self.config.get('coin_chooser_output_rounding', False)
        outrounding_cb = QCheckBox(_('Enable output value rounding'))
        outrounding_cb.setToolTip(
            _('Set the value of the change output so that it has similar precision to the other outputs.') + '\n' +
            _('This might improve your privacy somewhat.') + '\n' +
            _('If enabled, at most 100 satoshis might be lost due to this, per transaction.'))
        outrounding_cb.setChecked(enable_outrounding)
        outrounding_cb.stateChanged.connect(on_outrounding)
        tx_widgets.append((outrounding_cb, None))

        # Fiat Currency
        hist_checkbox = QCheckBox()
        hist_capgains_checkbox = QCheckBox()
        fiat_address_checkbox = QCheckBox()
        ccy_combo = QComboBox()
        ex_combo = QComboBox()

        def update_currencies():
            if not self.fx: return
            currencies = sorted(self.fx.get_currencies(self.fx.get_history_config()))
            ccy_combo.clear()
            ccy_combo.addItems([_('None')] + currencies)
            if self.fx.is_enabled():
                ccy_combo.setCurrentIndex(ccy_combo.findText(self.fx.get_currency()))

        def update_history_cb():
            if not self.fx: return
            hist_checkbox.setChecked(self.fx.get_history_config())
            hist_checkbox.setEnabled(self.fx.is_enabled())

        def update_fiat_address_cb():
            if not self.fx: return
            fiat_address_checkbox.setChecked(self.fx.get_fiat_address_config())

        def update_history_capgains_cb():
            if not self.fx: return
            hist_capgains_checkbox.setChecked(self.fx.get_history_capital_gains_config())
            hist_capgains_checkbox.setEnabled(hist_checkbox.isChecked())

        def update_exchanges():
            if not self.fx: return
            b = self.fx.is_enabled()
            ex_combo.setEnabled(b)
            if b:
                h = self.fx.get_history_config()
                c = self.fx.get_currency()
                exchanges = self.fx.get_exchanges_by_ccy(c, h)
            else:
                exchanges = self.fx.get_exchanges_by_ccy('USD', False)
            ex_combo.clear()
            ex_combo.addItems(sorted(exchanges))
            ex_combo.setCurrentIndex(ex_combo.findText(self.fx.config_exchange()))

        def on_currency(hh):
            if not self.fx: return
            b = bool(ccy_combo.currentIndex())
            ccy = str(ccy_combo.currentText()) if b else None
            self.fx.set_enabled(b)
            if b and ccy != self.fx.ccy:
                self.fx.set_currency(ccy)
            update_history_cb()
            update_exchanges()
            self.update_fiat()

        def on_exchange(idx):
            exchange = str(ex_combo.currentText())
            if self.fx and self.fx.is_enabled() and exchange and exchange != self.fx.exchange.name():
                self.fx.set_exchange(exchange)

        def on_history(checked):
            if not self.fx: return
            self.fx.set_history_config(checked)
            update_exchanges()
            self.history_list.refresh_headers()
            if self.fx.is_enabled() and checked:
                # reset timeout to get historical rates
                self.fx.timeout = 0
            update_history_capgains_cb()

        def on_history_capgains(checked):
            if not self.fx: return
            self.fx.set_history_capital_gains_config(checked)
            self.history_list.refresh_headers()

        def on_fiat_address(checked):
            if not self.fx: return
            self.fx.set_fiat_address_config(checked)
            self.address_list.refresh_headers()
            self.address_list.update()

        update_currencies()
        update_history_cb()
        update_history_capgains_cb()
        update_fiat_address_cb()
        update_exchanges()
        ccy_combo.currentIndexChanged.connect(on_currency)
        hist_checkbox.stateChanged.connect(on_history)
        hist_capgains_checkbox.stateChanged.connect(on_history_capgains)
        fiat_address_checkbox.stateChanged.connect(on_fiat_address)
        ex_combo.currentIndexChanged.connect(on_exchange)

        fiat_widgets = []
        fiat_widgets.append((QLabel(_('Fiat currency')), ccy_combo))
        fiat_widgets.append((QLabel(_('Show history rates')), hist_checkbox))
        fiat_widgets.append((QLabel(_('Show capital gains in history')), hist_capgains_checkbox))
        fiat_widgets.append((QLabel(_('Show Fiat balance for addresses')), fiat_address_checkbox))
        fiat_widgets.append((QLabel(_('Source')), ex_combo))

        tabs_info = [
            (fee_widgets, _('Fees')),
            (tx_widgets, _('Transactions')),
            (gui_widgets, _('Appearance')),
            (fiat_widgets, _('Fiat')),
            (id_widgets, _('Identity')),
        ]
        for widgets, name in tabs_info:
            tab = QWidget()
            grid = QGridLayout(tab)
            grid.setColumnStretch(0,1)
            for a,b in widgets:
                i = grid.rowCount()
                if b:
                    if a:
                        grid.addWidget(a, i, 0)
                    grid.addWidget(b, i, 1)
                else:
                    grid.addWidget(a, i, 0, 1, 2)
            tabs.addTab(tab, name)

        vbox.addWidget(tabs)
        vbox.addStretch(1)
        vbox.addLayout(Buttons(CloseButton(d)))
        d.setLayout(vbox)

        # run the dialog
        d.exec_()

        if self.fx:
            self.fx.timeout = 0

        self.alias_received_signal.disconnect(set_alias_color)

        run_hook('close_settings_dialog')
        if self.need_restart:
            self.show_warning(_('Please restart Electrum to activate the new GUI settings'), title=_('Success'))


    def closeEvent(self, event):
        # It seems in some rare cases this closeEvent() is called twice
        if not self.cleaned_up:
            self.cleaned_up = True
            self.clean_up()
        event.accept()

    def clean_up(self):
        self.wallet.thread.stop()
        if self.network:
            self.network.unregister_callback(self.on_network)
        self.config.set_key("is_maximized", self.isMaximized())
        if not self.isMaximized():
            g = self.geometry()
            self.wallet.storage.put("winpos-qt", [g.left(),g.top(),
                                                  g.width(),g.height()])
        self.config.set_key("console-history", self.console.history[-50:],
                            True)
        if self.qr_window:
            self.qr_window.close()
        self.close_wallet()
        self.gui_object.close_window(self)

    def plugins_dialog(self):
        self.pluginsdialog = d = WindowModalDialog(self, _('Electrum Plugins'))

        plugins = self.gui_object.plugins

        vbox = QVBoxLayout(d)

        # plugins
        scroll = QScrollArea()
        scroll.setEnabled(True)
        scroll.setWidgetResizable(True)
        scroll.setMinimumSize(400,250)
        vbox.addWidget(scroll)

        w = QWidget()
        scroll.setWidget(w)
        w.setMinimumHeight(plugins.count() * 35)

        grid = QGridLayout()
        grid.setColumnStretch(0,1)
        w.setLayout(grid)

        settings_widgets = {}

        def enable_settings_widget(p, name, i):
            widget = settings_widgets.get(name)
            if not widget and p and p.requires_settings():
                widget = settings_widgets[name] = p.settings_widget(d)
                grid.addWidget(widget, i, 1)
            if widget:
                widget.setEnabled(bool(p and p.is_enabled()))

        def do_toggle(cb, name, i):
            p = plugins.toggle(name)
            cb.setChecked(bool(p))
            enable_settings_widget(p, name, i)
            run_hook('init_qt', self.gui_object)

        for i, descr in enumerate(plugins.descriptions.values()):
            name = descr['__name__']
            p = plugins.get(name)
            if descr.get('registers_keystore'):
                continue
            try:
                cb = QCheckBox(descr['fullname'])
                plugin_is_loaded = p is not None
                cb_enabled = (not plugin_is_loaded and plugins.is_available(name, self.wallet)
                              or plugin_is_loaded and p.can_user_disable())
                cb.setEnabled(cb_enabled)
                cb.setChecked(plugin_is_loaded and p.is_enabled())
                grid.addWidget(cb, i, 0)
                enable_settings_widget(p, name, i)
                cb.clicked.connect(partial(do_toggle, cb, name, i))
                msg = descr['description']
                if descr.get('requires'):
                    msg += '\n\n' + _('Requires') + ':\n' + '\n'.join(map(lambda x: x[1], descr.get('requires')))
                grid.addWidget(HelpButton(msg), i, 2)
            except Exception:
                self.print_msg("error: cannot display plugin", name)
                traceback.print_exc(file=sys.stdout)
        grid.setRowStretch(len(plugins.descriptions.values()), 1)
        vbox.addLayout(Buttons(CloseButton(d)))
        d.exec_()

    def cpfp(self, parent_tx, new_tx):
        total_size = parent_tx.estimated_size() + new_tx.estimated_size()
        d = WindowModalDialog(self, _('Child Pays for Parent'))
        vbox = QVBoxLayout(d)
        msg = (
            "A CPFP is a transaction that sends an unconfirmed output back to "
            "yourself, with a high fee. The goal is to have miners confirm "
            "the parent transaction in order to get the fee attached to the "
            "child transaction.")
        vbox.addWidget(WWLabel(_(msg)))
        msg2 = ("The proposed fee is computed using your "
            "fee/kB settings, applied to the total size of both child and "
            "parent transactions. After you broadcast a CPFP transaction, "
            "it is normal to see a new unconfirmed transaction in your history.")
        vbox.addWidget(WWLabel(_(msg2)))
        grid = QGridLayout()
        grid.addWidget(QLabel(_('Total size') + ':'), 0, 0)
        grid.addWidget(QLabel('%d bytes'% total_size), 0, 1)
        max_fee = new_tx.output_value()
        grid.addWidget(QLabel(_('Input amount') + ':'), 1, 0)
        grid.addWidget(QLabel(self.format_amount(max_fee) + ' ' + self.base_unit()), 1, 1)
        output_amount = QLabel('')
        grid.addWidget(QLabel(_('Output amount') + ':'), 2, 0)
        grid.addWidget(output_amount, 2, 1)
        fee_e = BTGAmountEdit(self.get_decimal_point)
        # FIXME with dyn fees, without estimates, there are all kinds of crashes here
        def f(x):
            a = max_fee - fee_e.get_amount()
            output_amount.setText((self.format_amount(a) + ' ' + self.base_unit()) if a else '')
        fee_e.textChanged.connect(f)
        fee = self.config.fee_per_kb() * total_size / 1000
        fee_e.setAmount(fee)
        grid.addWidget(QLabel(_('Fee' + ':')), 3, 0)
        grid.addWidget(fee_e, 3, 1)
        def on_rate(dyn, pos, fee_rate):
            fee = fee_rate * total_size / 1000
            fee = min(max_fee, fee)
            fee_e.setAmount(fee)
        fee_slider = FeeSlider(self, self.config, on_rate)
        fee_slider.update()
        grid.addWidget(fee_slider, 4, 1)
        vbox.addLayout(grid)
        vbox.addLayout(Buttons(CancelButton(d), OkButton(d)))
        if not d.exec_():
            return
        fee = fee_e.get_amount()
        if fee > max_fee:
            self.show_error(_('Max fee exceeded'))
            return
        new_tx = self.wallet.cpfp(parent_tx, fee)
        new_tx.set_rbf(True)
        self.show_transaction(new_tx)

    def bump_fee_dialog(self, tx):
        is_relevant, is_mine, v, fee = self.wallet.get_wallet_delta(tx)
        tx_label = self.wallet.get_label(tx.txid())
        tx_size = tx.estimated_size()
        d = WindowModalDialog(self, _('Bump Fee'))
        vbox = QVBoxLayout(d)
        vbox.addWidget(QLabel(_('Current fee') + ': %s'% self.format_amount(fee) + ' ' + self.base_unit()))
        vbox.addWidget(QLabel(_('New fee' + ':')))

        fee_e = BTGAmountEdit(self.get_decimal_point)
        fee_e.setAmount(fee * 1.5)
        vbox.addWidget(fee_e)

        def on_rate(dyn, pos, fee_rate):
            fee = fee_rate * tx_size / 1000
            fee_e.setAmount(fee)
        fee_slider = FeeSlider(self, self.config, on_rate)
        vbox.addWidget(fee_slider)
        cb = QCheckBox(_('Final'))
        vbox.addWidget(cb)
        vbox.addLayout(Buttons(CancelButton(d), OkButton(d)))
        if not d.exec_():
            return
        is_final = cb.isChecked()
        new_fee = fee_e.get_amount()
        delta = new_fee - fee
        if delta < 0:
            self.show_error("fee too low")
            return
        try:
            new_tx = self.wallet.bump_fee(tx, delta)
        except BaseException as e:
            self.show_error(str(e))
            return
        if is_final:
            new_tx.set_rbf(False)
        self.show_transaction(new_tx, tx_label)

    def save_transaction_into_wallet(self, tx):
        try:
            if not self.wallet.add_transaction(tx.txid(), tx):
                self.show_error(_("Transaction could not be saved.") + "\n" +
                                       _("It conflicts with current history."))
                return False
        except AddTransactionException as e:
            self.show_error(e)
            return False
        else:
            self.wallet.save_transactions(write=True)
            # need to update at least: history_list, utxo_list, address_list
            self.need_update.set()
            self.msg_box(QPixmap(":icons/offline_tx.png"), None, _('Success'), _("Transaction added to wallet history"))
            return True

<|MERGE_RESOLUTION|>--- conflicted
+++ resolved
@@ -372,11 +372,7 @@
             self.setGeometry(100, 100, 840, 400)
 
     def watching_only_changed(self):
-<<<<<<< HEAD
-        name = "Electrum Testnet" if bitcoin.NetworkConstants.TESTNET else "Electrum"
-=======
         name = "Electrum Testnet" if constants.net.TESTNET else "Electrum"
->>>>>>> aabd9f01
         title = '%s %s  -  %s' % (name, self.wallet.electrum_version,
                                         self.wallet.basename())
         extra = [self.wallet.storage.get('wallet_type', '?')]
