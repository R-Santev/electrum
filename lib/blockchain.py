--- conflicted
+++ resolved
@@ -81,9 +81,10 @@
 
     return s
 
-<<<<<<< HEAD
 
 def deserialize_header(header, height):
+    if not header:
+        raise Exception('Invalid header: {}'.format(header))
     h = dict(
         block_height=height,
         version=hex_to_int(header[0:4]),
@@ -96,22 +97,6 @@
         solution=hash_encode(header[140:])
     )
 
-=======
-def deserialize_header(s, height):
-    if not s:
-        raise Exception('Invalid header: {}'.format(s))
-    if len(s) != 80:
-        raise Exception('Invalid header length: {}'.format(len(s)))
-    hex_to_int = lambda s: int('0x' + bh2u(s[::-1]), 16)
-    h = {}
-    h['version'] = hex_to_int(s[0:4])
-    h['prev_block_hash'] = hash_encode(s[4:36])
-    h['merkle_root'] = hash_encode(s[36:68])
-    h['timestamp'] = hex_to_int(s[68:72])
-    h['bits'] = hex_to_int(s[72:76])
-    h['nonce'] = hex_to_int(s[76:80])
-    h['block_height'] = height
->>>>>>> cf88e239
     return h
 
 
@@ -422,19 +407,11 @@
         name = self.path()
 
         if os.path.exists(name):
-<<<<<<< HEAD
             def get_header(f):
                 f.seek(offset)
                 return f.read(header_size)
 
             h = read_file(name, get_header, self.lock)
-=======
-            with open(name, 'rb') as f:
-                f.seek(delta * 80)
-                h = f.read(80)
-                if len(h) < 80:
-                    raise Exception('Expected to read a full header. This was only {} bytes'.format(len(h)))
->>>>>>> cf88e239
         elif not os.path.exists(util.get_headers_dir(self.config)):
             raise Exception('ElectrumG datadir does not exist. Was it deleted while running?')
         else:
