--- conflicted
+++ resolved
@@ -403,26 +403,20 @@
         offset, header_size = self.get_offset(height)
 
         name = self.path()
-<<<<<<< HEAD
-
-        def get_header(f):
-            f.seek(offset)
-            return f.read(header_size)
-
-        h = read_file(name, get_header, self.lock)
+
+        if os.path.exists(name):
+            def get_header(f):
+                f.seek(offset)
+                return f.read(header_size)
+
+            h = read_file(name, get_header, self.lock)
+        elif not os.path.exists(util.get_headers_dir(self.config)):
+            raise Exception('ElectrumG datadir does not exist. Was it deleted while running?')
+        else:
+            raise Exception('Cannot find headers file but datadir is there. Should be at {}'.format(name))
+
 
         if len(h) != header_size or h == bytes([0])*header_size:
-=======
-        if os.path.exists(name):
-            with open(name, 'rb') as f:
-                f.seek(delta * 80)
-                h = f.read(80)
-        elif not os.path.exists(util.get_headers_dir(self.config)):
-            raise Exception('Electrum datadir does not exist. Was it deleted while running?')
-        else:
-            raise Exception('Cannot find headers file but datadir is there. Should be at {}'.format(name))
-        if h == bytes([0])*80:
->>>>>>> 6ef921cb
             return None
         return deserialize_header(h, height)
 
