#!/usr/bin/env python
#
# Electrum - lightweight Bitcoin client
# Copyright (C) 2011 Thomas Voegtlin
#
# Permission is hereby granted, free of charge, to any person
# obtaining a copy of this software and associated documentation files
# (the "Software"), to deal in the Software without restriction,
# including without limitation the rights to use, copy, modify, merge,
# publish, distribute, sublicense, and/or sell copies of the Software,
# and to permit persons to whom the Software is furnished to do so,
# subject to the following conditions:
#
# The above copyright notice and this permission notice shall be
# included in all copies or substantial portions of the Software.
#
# THE SOFTWARE IS PROVIDED "AS IS", WITHOUT WARRANTY OF ANY KIND,
# EXPRESS OR IMPLIED, INCLUDING BUT NOT LIMITED TO THE WARRANTIES OF
# MERCHANTABILITY, FITNESS FOR A PARTICULAR PURPOSE AND
# NONINFRINGEMENT. IN NO EVENT SHALL THE AUTHORS OR COPYRIGHT HOLDERS
# BE LIABLE FOR ANY CLAIM, DAMAGES OR OTHER LIABILITY, WHETHER IN AN
# ACTION OF CONTRACT, TORT OR OTHERWISE, ARISING FROM, OUT OF OR IN
# CONNECTION WITH THE SOFTWARE OR THE USE OR OTHER DEALINGS IN THE
# SOFTWARE.



# Note: The deserialization code originally comes from ABE.

from .util import print_error, profiler

from . import bitcoin
from .bitcoin import *
import struct
import traceback
import sys

#
# Workalike python implementation of Bitcoin's CDataStream class.
#
from .keystore import xpubkey_to_address, xpubkey_to_pubkey

NO_SIGNATURE = 'ff'


class SerializationError(Exception):
    """ Thrown when there's a problem deserializing or serializing """


class UnknownTxinType(Exception):
    pass


class NotRecognizedRedeemScript(Exception):
    pass


class BCDataStream(object):
    def __init__(self):
        self.input = None
        self.read_cursor = 0

    def clear(self):
        self.input = None
        self.read_cursor = 0

    def write(self, _bytes):  # Initialize with string of _bytes
        if self.input is None:
            self.input = bytearray(_bytes)
        else:
            self.input += bytearray(_bytes)

    def read_string(self, encoding='ascii'):
        # Strings are encoded depending on length:
        # 0 to 252 :  1-byte-length followed by bytes (if any)
        # 253 to 65,535 : byte'253' 2-byte-length followed by bytes
        # 65,536 to 4,294,967,295 : byte '254' 4-byte-length followed by bytes
        # ... and the Bitcoin client is coded to understand:
        # greater than 4,294,967,295 : byte '255' 8-byte-length followed by bytes of string
        # ... but I don't think it actually handles any strings that big.
        if self.input is None:
            raise SerializationError("call write(bytes) before trying to deserialize")

        length = self.read_compact_size()

        return self.read_bytes(length).decode(encoding)

    def write_string(self, string, encoding='ascii'):
        string = to_bytes(string, encoding)
        # Length-encoded as with read-string
        self.write_compact_size(len(string))
        self.write(string)

    def read_bytes(self, length):
        try:
            result = self.input[self.read_cursor:self.read_cursor+length]
            self.read_cursor += length
            return result
        except IndexError:
            raise SerializationError("attempt to read past end of buffer")

        return ''

    def read_boolean(self): return self.read_bytes(1)[0] != chr(0)
    def read_int16(self): return self._read_num('<h')
    def read_uint16(self): return self._read_num('<H')
    def read_int32(self): return self._read_num('<i')
    def read_uint32(self): return self._read_num('<I')
    def read_int64(self): return self._read_num('<q')
    def read_uint64(self): return self._read_num('<Q')

    def write_boolean(self, val): return self.write(chr(1) if val else chr(0))
    def write_int16(self, val): return self._write_num('<h', val)
    def write_uint16(self, val): return self._write_num('<H', val)
    def write_int32(self, val): return self._write_num('<i', val)
    def write_uint32(self, val): return self._write_num('<I', val)
    def write_int64(self, val): return self._write_num('<q', val)
    def write_uint64(self, val): return self._write_num('<Q', val)

    def read_compact_size(self):
        try:
            size = self.input[self.read_cursor]
            self.read_cursor += 1
            if size == 253:
                size = self._read_num('<H')
            elif size == 254:
                size = self._read_num('<I')
            elif size == 255:
                size = self._read_num('<Q')
            return size
        except IndexError:
            raise SerializationError("attempt to read past end of buffer")

    def write_compact_size(self, size):
        if size < 0:
            raise SerializationError("attempt to write size < 0")
        elif size < 253:
            self.write(bytes([size]))
        elif size < 2**16:
            self.write(b'\xfd')
            self._write_num('<H', size)
        elif size < 2**32:
            self.write(b'\xfe')
            self._write_num('<I', size)
        elif size < 2**64:
            self.write(b'\xff')
            self._write_num('<Q', size)

    def _read_num(self, format):
        try:
            (i,) = struct.unpack_from(format, self.input, self.read_cursor)
            self.read_cursor += struct.calcsize(format)
        except Exception as e:
            raise SerializationError(e)
        return i

    def _write_num(self, format, num):
        s = struct.pack(format, num)
        self.write(s)


# enum-like type
# From the Python Cookbook, downloaded from http://code.activestate.com/recipes/67107/
class EnumException(Exception):
    pass


class Enumeration:
    def __init__(self, name, enumList):
        self.__doc__ = name
        lookup = { }
        reverseLookup = { }
        i = 0
        uniqueNames = [ ]
        uniqueValues = [ ]
        for x in enumList:
            if isinstance(x, tuple):
                x, i = x
            if not isinstance(x, str):
                raise EnumException("enum name is not a string: " + x)
            if not isinstance(i, int):
                raise EnumException("enum value is not an integer: " + i)
            if x in uniqueNames:
                raise EnumException("enum name is not unique: " + x)
            if i in uniqueValues:
                raise EnumException("enum value is not unique for " + x)
            uniqueNames.append(x)
            uniqueValues.append(i)
            lookup[x] = i
            reverseLookup[i] = x
            i = i + 1
        self.lookup = lookup
        self.reverseLookup = reverseLookup

    def __getattr__(self, attr):
        if attr not in self.lookup:
            raise AttributeError
        return self.lookup[attr]
    def whatis(self, value):
        return self.reverseLookup[value]


# This function comes from bitcointools, bct-LICENSE.txt.
def long_hex(bytes):
    return bytes.encode('hex_codec')

# This function comes from bitcointools, bct-LICENSE.txt.
def short_hex(bytes):
    t = bytes.encode('hex_codec')
    if len(t) < 11:
        return t
    return t[0:4]+"..."+t[-4:]



opcodes = Enumeration("Opcodes", [
    ("OP_0", 0), ("OP_PUSHDATA1",76), "OP_PUSHDATA2", "OP_PUSHDATA4", "OP_1NEGATE", "OP_RESERVED",
    "OP_1", "OP_2", "OP_3", "OP_4", "OP_5", "OP_6", "OP_7",
    "OP_8", "OP_9", "OP_10", "OP_11", "OP_12", "OP_13", "OP_14", "OP_15", "OP_16",
    "OP_NOP", "OP_VER", "OP_IF", "OP_NOTIF", "OP_VERIF", "OP_VERNOTIF", "OP_ELSE", "OP_ENDIF", "OP_VERIFY",
    "OP_RETURN", "OP_TOALTSTACK", "OP_FROMALTSTACK", "OP_2DROP", "OP_2DUP", "OP_3DUP", "OP_2OVER", "OP_2ROT", "OP_2SWAP",
    "OP_IFDUP", "OP_DEPTH", "OP_DROP", "OP_DUP", "OP_NIP", "OP_OVER", "OP_PICK", "OP_ROLL", "OP_ROT",
    "OP_SWAP", "OP_TUCK", "OP_CAT", "OP_SUBSTR", "OP_LEFT", "OP_RIGHT", "OP_SIZE", "OP_INVERT", "OP_AND",
    "OP_OR", "OP_XOR", "OP_EQUAL", "OP_EQUALVERIFY", "OP_RESERVED1", "OP_RESERVED2", "OP_1ADD", "OP_1SUB", "OP_2MUL",
    "OP_2DIV", "OP_NEGATE", "OP_ABS", "OP_NOT", "OP_0NOTEQUAL", "OP_ADD", "OP_SUB", "OP_MUL", "OP_DIV",
    "OP_MOD", "OP_LSHIFT", "OP_RSHIFT", "OP_BOOLAND", "OP_BOOLOR",
    "OP_NUMEQUAL", "OP_NUMEQUALVERIFY", "OP_NUMNOTEQUAL", "OP_LESSTHAN",
    "OP_GREATERTHAN", "OP_LESSTHANOREQUAL", "OP_GREATERTHANOREQUAL", "OP_MIN", "OP_MAX",
    "OP_WITHIN", "OP_RIPEMD160", "OP_SHA1", "OP_SHA256", "OP_HASH160",
    "OP_HASH256", "OP_CODESEPARATOR", "OP_CHECKSIG", "OP_CHECKSIGVERIFY", "OP_CHECKMULTISIG",
    "OP_CHECKMULTISIGVERIFY",
    ("OP_NOP1", 0xB0),
    ("OP_CHECKLOCKTIMEVERIFY", 0xB1), ("OP_CHECKSEQUENCEVERIFY", 0xB2),
    "OP_NOP4", "OP_NOP5", "OP_NOP6", "OP_NOP7", "OP_NOP8", "OP_NOP9", "OP_NOP10",
    ("OP_INVALIDOPCODE", 0xFF),
])


def script_GetOp(_bytes):
    i = 0
    while i < len(_bytes):
        vch = None
        opcode = _bytes[i]
        i += 1

        if opcode <= opcodes.OP_PUSHDATA4:
            nSize = opcode
            if opcode == opcodes.OP_PUSHDATA1:
                nSize = _bytes[i]
                i += 1
            elif opcode == opcodes.OP_PUSHDATA2:
                (nSize,) = struct.unpack_from('<H', _bytes, i)
                i += 2
            elif opcode == opcodes.OP_PUSHDATA4:
                (nSize,) = struct.unpack_from('<I', _bytes, i)
                i += 4
            vch = _bytes[i:i + nSize]
            i += nSize

        yield opcode, vch, i


def script_GetOpName(opcode):
    return (opcodes.whatis(opcode)).replace("OP_", "")


def decode_script(bytes):
    result = ''
    for (opcode, vch, i) in script_GetOp(bytes):
        if len(result) > 0: result += " "
        if opcode <= opcodes.OP_PUSHDATA4:
            result += "%d:"%(opcode,)
            result += short_hex(vch)
        else:
            result += script_GetOpName(opcode)
    return result


def match_decoded(decoded, to_match):
    if len(decoded) != len(to_match):
        return False;
    for i in range(len(decoded)):
        if to_match[i] == opcodes.OP_PUSHDATA4 and decoded[i][0] <= opcodes.OP_PUSHDATA4 and decoded[i][0]>0:
            continue  # Opcodes below OP_PUSHDATA4 all just push data onto stack, and are equivalent.
        if to_match[i] != decoded[i][0]:
            return False
    return True


def parse_sig(x_sig):
    return [None if x == NO_SIGNATURE else x for x in x_sig]

def safe_parse_pubkey(x):
    try:
        return xpubkey_to_pubkey(x)
    except:
        return x

def parse_scriptSig(d, _bytes):
    try:
        decoded = [ x for x in script_GetOp(_bytes) ]
    except Exception as e:
        # coinbase transactions raise an exception
        print_error("parse_scriptSig: cannot find address in input script (coinbase?)",
                    bh2u(_bytes))
        return

    match = [ opcodes.OP_PUSHDATA4 ]
    if match_decoded(decoded, match):
        item = decoded[0][1]
        if item[0] == 0:
            # segwit embedded into p2sh
            # witness version 0
            d['address'] = bitcoin.hash160_to_p2sh(bitcoin.hash_160(item))
            if len(item) == 22:
                d['type'] = 'p2wpkh-p2sh'
            elif len(item) == 34:
                d['type'] = 'p2wsh-p2sh'
            else:
                print_error("unrecognized txin type", bh2u(item))
        elif opcodes.OP_1 <= item[0] <= opcodes.OP_16:
            # segwit embedded into p2sh
            # witness version 1-16
            pass
        else:
            # assert item[0] == 0x30
            # pay-to-pubkey
            d['type'] = 'p2pk'
            d['address'] = "(pubkey)"
            d['signatures'] = [bh2u(item)]
            d['num_sig'] = 1
            d['x_pubkeys'] = ["(pubkey)"]
            d['pubkeys'] = ["(pubkey)"]
        return

    # p2pkh TxIn transactions push a signature
    # (71-73 bytes) and then their public key
    # (33 or 65 bytes) onto the stack:
    match = [ opcodes.OP_PUSHDATA4, opcodes.OP_PUSHDATA4 ]
    if match_decoded(decoded, match):
        sig = bh2u(decoded[0][1])
        x_pubkey = bh2u(decoded[1][1])
        try:
            signatures = parse_sig([sig])
            pubkey, address = xpubkey_to_address(x_pubkey)
        except:
            print_error("parse_scriptSig: cannot find address in input script (p2pkh?)",
                        bh2u(_bytes))
            return
        d['type'] = 'p2pkh'
        d['signatures'] = signatures
        d['x_pubkeys'] = [x_pubkey]
        d['num_sig'] = 1
        d['pubkeys'] = [pubkey]
        d['address'] = address
        return

    # p2sh transaction, m of n
    match = [ opcodes.OP_0 ] + [ opcodes.OP_PUSHDATA4 ] * (len(decoded) - 1)
    if match_decoded(decoded, match):
        x_sig = [bh2u(x[1]) for x in decoded[1:-1]]
        try:
            m, n, x_pubkeys, pubkeys, redeemScript = parse_redeemScript(decoded[-1][1])
        except NotRecognizedRedeemScript:
            print_error("parse_scriptSig: cannot find address in input script (p2sh?)",
                        bh2u(_bytes))
            # we could still guess:
            # d['address'] = hash160_to_p2sh(hash_160(decoded[-1][1]))
            return
        # write result in d
        d['type'] = 'p2sh'
        d['num_sig'] = m
        d['signatures'] = parse_sig(x_sig)
        d['x_pubkeys'] = x_pubkeys
        d['pubkeys'] = pubkeys
        d['redeemScript'] = redeemScript
        d['address'] = hash160_to_p2sh(hash_160(bfh(redeemScript)))
        return

    print_error("parse_scriptSig: cannot find address in input script (unknown)",
                bh2u(_bytes))


def parse_redeemScript(s):
    dec2 = [ x for x in script_GetOp(s) ]
    try:
        m = dec2[0][0] - opcodes.OP_1 + 1
        n = dec2[-2][0] - opcodes.OP_1 + 1
    except IndexError:
        raise NotRecognizedRedeemScript()
    op_m = opcodes.OP_1 + m - 1
    op_n = opcodes.OP_1 + n - 1
    match_multisig = [ op_m ] + [opcodes.OP_PUSHDATA4]*n + [ op_n, opcodes.OP_CHECKMULTISIG ]
    if not match_decoded(dec2, match_multisig):
        raise NotRecognizedRedeemScript()
    x_pubkeys = [bh2u(x[1]) for x in dec2[1:-2]]
    pubkeys = [safe_parse_pubkey(x) for x in x_pubkeys]
    redeemScript = multisig_script(pubkeys, m)
    return m, n, x_pubkeys, pubkeys, redeemScript


def get_address_from_output_script(_bytes, *, net=None):
    decoded = [x for x in script_GetOp(_bytes)]

    # The Genesis Block, self-payments, and pay-by-IP-address payments look like:
    # 65 BYTES:... CHECKSIG
    match = [ opcodes.OP_PUSHDATA4, opcodes.OP_CHECKSIG ]
    if match_decoded(decoded, match):
        return TYPE_PUBKEY, bh2u(decoded[0][1])

    # Pay-by-Bitcoin-address TxOuts look like:
    # DUP HASH160 20 BYTES:... EQUALVERIFY CHECKSIG
    match = [ opcodes.OP_DUP, opcodes.OP_HASH160, opcodes.OP_PUSHDATA4, opcodes.OP_EQUALVERIFY, opcodes.OP_CHECKSIG ]
    if match_decoded(decoded, match):
        return TYPE_ADDRESS, hash160_to_p2pkh(decoded[2][1], net=net)

    # p2sh
    match = [ opcodes.OP_HASH160, opcodes.OP_PUSHDATA4, opcodes.OP_EQUAL ]
    if match_decoded(decoded, match):
        return TYPE_ADDRESS, hash160_to_p2sh(decoded[1][1], net=net)

    # segwit address
    possible_witness_versions = [opcodes.OP_0] + list(range(opcodes.OP_1, opcodes.OP_16 + 1))
    for witver, opcode in enumerate(possible_witness_versions):
        match = [ opcode, opcodes.OP_PUSHDATA4 ]
        if match_decoded(decoded, match):
            return TYPE_ADDRESS, hash_to_segwit_addr(decoded[1][1], witver=witver, net=net)

    return TYPE_SCRIPT, bh2u(_bytes)


def parse_input(vds):
    d = {}
    prevout_hash = hash_encode(vds.read_bytes(32))
    prevout_n = vds.read_uint32()
    scriptSig = vds.read_bytes(vds.read_compact_size())
    sequence = vds.read_uint32()
    d['prevout_hash'] = prevout_hash
    d['prevout_n'] = prevout_n
    d['sequence'] = sequence
    d['x_pubkeys'] = []
    d['pubkeys'] = []
    d['signatures'] = {}
    d['address'] = None
    d['num_sig'] = 0
    if prevout_hash == '00'*32:
        d['type'] = 'coinbase'
        d['scriptSig'] = bh2u(scriptSig)
    else:
        d['type'] = 'unknown'
        if scriptSig:
            d['scriptSig'] = bh2u(scriptSig)
            try:
                parse_scriptSig(d, scriptSig)
            except BaseException:
                traceback.print_exc(file=sys.stderr)
                print_error('failed to parse scriptSig', bh2u(scriptSig))
        else:
            d['scriptSig'] = ''

        if not Transaction.is_txin_complete(d):
            d['value'] = vds.read_uint64()


    return d


def parse_witness(vds, txin):
    n = vds.read_compact_size()
    if n == 0:
        return
    if n == 0xffffffff:
        txin['value'] = vds.read_uint64()
        n = vds.read_compact_size()
    # now 'n' is the number of items in the witness
    w = list(bh2u(vds.read_bytes(vds.read_compact_size())) for i in range(n))

    add_w = lambda x: var_int(len(x) // 2) + x
    txin['witness'] = var_int(n) + ''.join(add_w(i) for i in w)

    # FIXME: witness version > 0 will probably fail here.
    # For native segwit, we would need the scriptPubKey of the parent txn
    # to determine witness program version, and properly parse the witness.
    # In case of p2sh-segwit, we can tell based on the scriptSig in this txn.
    # The code below assumes witness version 0.
    # p2sh-segwit should work in that case; for native segwit we need to tell
    # between p2wpkh and p2wsh; we do this based on number of witness items,
    # hence (FIXME) p2wsh with n==2 (maybe n==1 ?) will probably fail.
    # If v==0 and n==2, we need parent scriptPubKey to distinguish between p2wpkh and p2wsh.
    try:
        if txin['type'] == 'coinbase':
            pass
        elif txin['type'] == 'p2wsh-p2sh' or n > 2:
            try:
                m, n, x_pubkeys, pubkeys, witnessScript = parse_redeemScript(bfh(w[-1]))
            except NotRecognizedRedeemScript:
                raise UnknownTxinType()
            txin['signatures'] = parse_sig(w[1:-1])
            txin['num_sig'] = m
            txin['x_pubkeys'] = x_pubkeys
            txin['pubkeys'] = pubkeys
            txin['witnessScript'] = witnessScript
            if not txin.get('scriptSig'):  # native segwit script
                txin['type'] = 'p2wsh'
                txin['address'] = bitcoin.script_to_p2wsh(txin['witnessScript'])
        elif txin['type'] == 'p2wpkh-p2sh' or n == 2:
            txin['num_sig'] = 1
            txin['x_pubkeys'] = [w[1]]
            txin['pubkeys'] = [safe_parse_pubkey(w[1])]
            txin['signatures'] = parse_sig([w[0]])
            if not txin.get('scriptSig'):  # native segwit script
                txin['type'] = 'p2wpkh'
                txin['address'] = bitcoin.public_key_to_p2wpkh(bfh(txin['pubkeys'][0]))
        else:
            raise UnknownTxinType()
    except UnknownTxinType:
        txin['type'] = 'unknown'
        # FIXME: GUI might show 'unknown' address (e.g. for a non-multisig p2wsh)
    except BaseException:
        txin['type'] = 'unknown'
        traceback.print_exc(file=sys.stderr)
        print_error('failed to parse witness', txin.get('witness'))


def parse_output(vds, i):
    d = {}
    d['value'] = vds.read_int64()
    scriptPubKey = vds.read_bytes(vds.read_compact_size())
    d['type'], d['address'] = get_address_from_output_script(scriptPubKey)
    d['scriptPubKey'] = bh2u(scriptPubKey)
    d['prevout_n'] = i
    return d


def deserialize(raw):
    vds = BCDataStream()
    vds.write(bfh(raw))
    d = {}
    start = vds.read_cursor
    d['version'] = vds.read_int32()
    n_vin = vds.read_compact_size()
    is_segwit = (n_vin == 0)
    if is_segwit:
        marker = vds.read_bytes(1)
        if marker != b'\x01':
            raise ValueError('invalid txn marker byte: {}'.format(marker))
        n_vin = vds.read_compact_size()
    d['inputs'] = [parse_input(vds) for i in range(n_vin)]
    n_vout = vds.read_compact_size()
    d['outputs'] = [parse_output(vds, i) for i in range(n_vout)]
    if is_segwit:
        for i in range(n_vin):
            txin = d['inputs'][i]
            parse_witness(vds, txin)
    d['lockTime'] = vds.read_uint32()
    return d


# pay & redeem scripts



def multisig_script(public_keys, m):
    n = len(public_keys)
    assert n <= 15
    assert m <= n
    op_m = format(opcodes.OP_1 + m - 1, 'x')
    op_n = format(opcodes.OP_1 + n - 1, 'x')
    keylist = [op_push(len(k)//2) + k for k in public_keys]
    return op_m + ''.join(keylist) + op_n + 'ae'




class Transaction:

    def __str__(self):
        if self.raw is None:
            self.raw = self.serialize()
        return self.raw

    def __init__(self, raw):
        if raw is None:
            self.raw = None
        elif isinstance(raw, str):
            self.raw = raw.strip() if raw else None
        elif isinstance(raw, dict):
            self.raw = raw['hex']
        else:
            raise Exception("cannot initialize transaction", raw)
        self._inputs = None
        self._outputs = None
        self.locktime = 0
        self.version = 1

    def update(self, raw):
        self.raw = raw
        self._inputs = None
        self.deserialize()

    def inputs(self):
        if self._inputs is None:
            self.deserialize()
        return self._inputs

    def outputs(self):
        if self._outputs is None:
            self.deserialize()
        return self._outputs

    @classmethod
    def get_sorted_pubkeys(cls, txin):
        # sort pubkeys and x_pubkeys, using the order of pubkeys
        if txin['type'] == 'coinbase':
            return [], []
        x_pubkeys = txin['x_pubkeys']
        pubkeys = txin.get('pubkeys')
        if pubkeys is None:
            pubkeys = [xpubkey_to_pubkey(x) for x in x_pubkeys]
            pubkeys, x_pubkeys = zip(*sorted(zip(pubkeys, x_pubkeys)))
            txin['pubkeys'] = pubkeys = list(pubkeys)
            txin['x_pubkeys'] = x_pubkeys = list(x_pubkeys)
        return pubkeys, x_pubkeys

    def update_signatures(self, raw):
        """Add new signatures to a transaction"""
        d = deserialize(raw)
        for i, txin in enumerate(self.inputs()):
            pubkeys, x_pubkeys = self.get_sorted_pubkeys(txin)
            sigs1 = txin.get('signatures')
            sigs2 = d['inputs'][i].get('signatures')
            for sig in sigs2:
                if sig in sigs1:
                    continue
                pre_hash = Hash(bfh(self.serialize_preimage(i)))
                # der to string
                order = ecdsa.ecdsa.generator_secp256k1.order()
                r, s = ecdsa.util.sigdecode_der(bfh(sig[:-2]), order)
                sig_string = ecdsa.util.sigencode_string(r, s, order)
                compressed = True
                for recid in range(4):
                    public_key = MyVerifyingKey.from_signature(sig_string, recid, pre_hash, curve = SECP256k1)
                    pubkey = bh2u(point_to_ser(public_key.pubkey.point, compressed))
                    if pubkey in pubkeys:
                        public_key.verify_digest(sig_string, pre_hash, sigdecode = ecdsa.util.sigdecode_string)
                        j = pubkeys.index(pubkey)
                        print_error("adding sig", i, j, pubkey, sig)
                        self._inputs[i]['signatures'][j] = sig
                        #self._inputs[i]['x_pubkeys'][j] = pubkey
                        break
        # redo raw
        self.raw = self.serialize()

    def deserialize(self):
        if self.raw is None:
            return
            #self.raw = self.serialize()
        if self._inputs is not None:
            return
        d = deserialize(self.raw)
        self._inputs = d['inputs']
        self._outputs = [(x['type'], x['address'], x['value']) for x in d['outputs']]
        self.locktime = d['lockTime']
        self.version = d['version']
        return d

    @classmethod
    def from_io(cls, inputs, outputs, locktime=0):
        self = cls(None)
        self._inputs = inputs
        self._outputs = outputs
        self.locktime = locktime
        return self

    @classmethod
    def pay_script(cls, output_type, addr):
        if output_type == TYPE_SCRIPT:
            return addr
        elif output_type == TYPE_ADDRESS:
            return bitcoin.address_to_script(addr)
        elif output_type == TYPE_PUBKEY:
            return bitcoin.public_key_to_p2pk_script(addr)
        else:
            raise TypeError('Unknown output type')

    @classmethod
    def estimate_pubkey_size_from_x_pubkey(cls, x_pubkey):
        try:
            if x_pubkey[0:2] in ['02', '03']:  # compressed pubkey
                return 0x21
            elif x_pubkey[0:2] == '04':  # uncompressed pubkey
                return 0x41
            elif x_pubkey[0:2] == 'ff':  # bip32 extended pubkey
                return 0x21
            elif x_pubkey[0:2] == 'fe':  # old electrum extended pubkey
                return 0x41
        except Exception as e:
            pass
        return 0x21  # just guess it is compressed

    @classmethod
    def estimate_pubkey_size_for_txin(cls, txin):
        pubkeys = txin.get('pubkeys', [])
        x_pubkeys = txin.get('x_pubkeys', [])
        if pubkeys and len(pubkeys) > 0:
            return cls.estimate_pubkey_size_from_x_pubkey(pubkeys[0])
        elif x_pubkeys and len(x_pubkeys) > 0:
            return cls.estimate_pubkey_size_from_x_pubkey(x_pubkeys[0])
        else:
            return 0x21  # just guess it is compressed

    @classmethod
    def get_siglist(cls, txin, estimate_size=False):
        # if we have enough signatures, we use the actual pubkeys
        # otherwise, use extended pubkeys (with bip32 derivation)
        if txin['type'] == 'coinbase':
            return [], []
        num_sig = txin.get('num_sig', 1)
        if estimate_size:
            pubkey_size = cls.estimate_pubkey_size_for_txin(txin)
            pk_list = ["00" * pubkey_size] * len(txin.get('x_pubkeys', [None]))
            # we assume that signature will be 0x48 bytes long
            sig_list = [ "00" * 0x48 ] * num_sig
        else:
            pubkeys, x_pubkeys = cls.get_sorted_pubkeys(txin)
            x_signatures = txin['signatures']
            signatures = list(filter(None, x_signatures))
            is_complete = len(signatures) == num_sig
            if is_complete:
                pk_list = pubkeys
                sig_list = signatures
            else:
                pk_list = x_pubkeys
                sig_list = [sig if sig else NO_SIGNATURE for sig in x_signatures]
        return pk_list, sig_list

    @classmethod
    def serialize_witness(cls, txin, estimate_size=False):
        if not cls.is_segwit_input(txin):
            return '00'
        if txin['type'] == 'coinbase':
            return txin['witness']
        pubkeys, sig_list = cls.get_siglist(txin, estimate_size)
        add_w = lambda x: var_int(len(x) // 2) + x
        if txin['type'] in ['p2wpkh', 'p2wpkh-p2sh']:
            witness = var_int(2) + add_w(sig_list[0]) + add_w(pubkeys[0])
        elif txin['type'] in ['p2wsh', 'p2wsh-p2sh']:
            n = len(sig_list) + 2
            witness_script = multisig_script(pubkeys, txin['num_sig'])
            witness = var_int(n) + '00' + ''.join(add_w(x) for x in sig_list) + add_w(witness_script)
        else:
            witness = txin.get('witness', None)
            if not witness:
                raise Exception('wrong txin type:', txin['type'])
        if cls.is_txin_complete(txin) or estimate_size:
            value_field = ''
        else:
            value_field = var_int(0xffffffff) + int_to_hex(txin['value'], 8)
        return value_field + witness

    @classmethod
    def is_segwit_input(cls, txin):
        has_nonzero_witness = txin.get('witness', '00') != '00'
        return cls.is_segwit_inputtype(txin['type']) or has_nonzero_witness

    @classmethod
    def is_segwit_inputtype(cls, txin_type):
        return txin_type in ('p2wpkh', 'p2wpkh-p2sh', 'p2wsh', 'p2wsh-p2sh')

    @classmethod
    def is_bip143_input(cls, txin):
        return True

    @classmethod
    def get_sighash(cls):
        return bitcoin.SIGHASH_ALL | bitcoin.SIGHASH_FORKID

    @classmethod
    def get_forkid(cls):
        return 79

    @classmethod
    def get_hash_type(cls):
        return cls.get_sighash() | (cls.get_forkid() << 8)

    @classmethod
    def input_script(cls, txin, estimate_size=False):
        _type = txin['type']
        if _type == 'coinbase':
            return txin['scriptSig']
        pubkeys, sig_list = cls.get_siglist(txin, estimate_size)
        script = ''.join(push_script(x) for x in sig_list)
        if _type == 'p2pk':
            pass
        elif _type == 'p2sh':
            # put op_0 before script
            script = '00' + script
            redeem_script = multisig_script(pubkeys, txin['num_sig'])
            script += push_script(redeem_script)
        elif _type == 'p2pkh':
            script += push_script(pubkeys[0])
        elif _type in ['p2wpkh', 'p2wsh']:
            return ''
        elif _type == 'p2wpkh-p2sh':
            pubkey = safe_parse_pubkey(pubkeys[0])
            scriptSig = bitcoin.p2wpkh_nested_script(pubkey)
            return push_script(scriptSig)
        elif _type == 'p2wsh-p2sh':
            witness_script = cls.get_preimage_script(txin)
            scriptSig = bitcoin.p2wsh_nested_script(witness_script)
            return push_script(scriptSig)
        elif _type == 'address':
            script += push_script(pubkeys[0])
        elif _type == 'unknown':
            return txin['scriptSig']
        return script

    @classmethod
    def is_txin_complete(cls, txin):
        if txin['type'] == 'coinbase':
            return True
        num_sig = txin.get('num_sig', 1)
        x_signatures = txin['signatures']
        signatures = list(filter(None, x_signatures))
        return len(signatures) == num_sig

    @classmethod
    def get_preimage_script(cls, txin):
        pubkeys, x_pubkeys = cls.get_sorted_pubkeys(txin)
        if txin['type'] == 'p2pkh':
            return bitcoin.address_to_script(txin['address'])
        elif txin['type'] in ['p2sh', 'p2wsh', 'p2wsh-p2sh']:
            return multisig_script(pubkeys, txin['num_sig'])
        elif txin['type'] in ['p2wpkh', 'p2wpkh-p2sh']:
            pubkey = pubkeys[0]
            pkh = bh2u(bitcoin.hash_160(bfh(pubkey)))
            return '76a9' + push_script(pkh) + '88ac'
        elif txin['type'] == 'p2pk':
            pubkey = pubkeys[0]
            return bitcoin.public_key_to_p2pk_script(pubkey)
        else:
            raise TypeError('Unknown txin type', txin['type'])

    @classmethod
    def serialize_outpoint(cls, txin):
        return bh2u(bfh(txin['prevout_hash'])[::-1]) + int_to_hex(txin['prevout_n'], 4)

    @classmethod
    def get_outpoint_from_txin(cls, txin):
        if txin['type'] == 'coinbase':
            return None
        prevout_hash = txin['prevout_hash']
        prevout_n = txin['prevout_n']
        return prevout_hash + ':%d' % prevout_n

    @classmethod
<<<<<<< HEAD
    def serialize_input(cls, txin, script):
=======
    def serialize_input(self, txin, script, estimate_size=False):
>>>>>>> da9e8396
        # Prev hash and index
        s = cls.serialize_outpoint(txin)
        # Script length, script, sequence
        s += var_int(len(script)//2)
        s += script
        s += int_to_hex(txin.get('sequence', 0xffffffff - 1), 4)
        # offline signing needs to know the input value
        if ('value' in txin   # Legacy txs
            and not (estimate_size or self.is_txin_complete(txin))):
            s += int_to_hex(txin['value'], 8)
        return s

    def set_rbf(self, rbf):
        nSequence = 0xffffffff - (2 if rbf else 1)
        for txin in self.inputs():
            txin['sequence'] = nSequence

    def BIP_LI01_sort(self):
        # See https://github.com/kristovatlas/rfc/blob/master/bips/bip-li01.mediawiki
        self._inputs.sort(key = lambda i: (i['prevout_hash'], i['prevout_n']))
        self._outputs.sort(key = lambda o: (o[2], self.pay_script(o[0], o[1])))

    def serialize_output(self, output):
        output_type, addr, amount = output
        s = int_to_hex(amount, 8)
        script = self.pay_script(output_type, addr)
        s += var_int(len(script)//2)
        s += script
        return s

    def serialize_preimage(self, i):
        nVersion = int_to_hex(self.version, 4)
        nHashType = int_to_hex(self.get_hash_type(), 4)
        nLocktime = int_to_hex(self.locktime, 4)
        inputs = self.inputs()
        outputs = self.outputs()
        txin = inputs[i]
        # TODO: py3 hex
        if self.is_bip143_input(txin):
            hashPrevouts = bh2u(Hash(bfh(''.join(self.serialize_outpoint(txin) for txin in inputs))))
            hashSequence = bh2u(Hash(bfh(''.join(int_to_hex(txin.get('sequence', 0xffffffff - 1), 4) for txin in inputs))))
            hashOutputs = bh2u(Hash(bfh(''.join(self.serialize_output(o) for o in outputs))))
            outpoint = self.serialize_outpoint(txin)
            preimage_script = self.get_preimage_script(txin)
            scriptCode = var_int(len(preimage_script) // 2) + preimage_script
            amount = int_to_hex(txin['value'], 8)
            nSequence = int_to_hex(txin.get('sequence', 0xffffffff - 1), 4)
            preimage = nVersion + hashPrevouts + hashSequence + outpoint + scriptCode + amount + nSequence + hashOutputs + nLocktime + nHashType
        else:
            txins = var_int(len(inputs)) + ''.join(self.serialize_input(txin, self.get_preimage_script(txin) if i==k else '') for k, txin in enumerate(inputs))
            txouts = var_int(len(outputs)) + ''.join(self.serialize_output(o) for o in outputs)
            preimage = nVersion + txins + txouts + nLocktime + nHashType
        return preimage

    def is_segwit(self):
        return any(self.is_segwit_input(x) for x in self.inputs())

    def serialize(self, estimate_size=False, witness=True):
        nVersion = int_to_hex(self.version, 4)
        nLocktime = int_to_hex(self.locktime, 4)
        inputs = self.inputs()
        outputs = self.outputs()
        txins = var_int(len(inputs)) + ''.join(self.serialize_input(txin, self.input_script(txin, estimate_size)) for txin in inputs)
        txouts = var_int(len(outputs)) + ''.join(self.serialize_output(o) for o in outputs)
        if witness and self.is_segwit():
            marker = '00'
            flag = '01'
            witness = ''.join(self.serialize_witness(x, estimate_size) for x in inputs)
            return nVersion + marker + flag + txins + txouts + witness + nLocktime
        else:
            return nVersion + txins + txouts + nLocktime

    def hash(self):
        print("warning: deprecated tx.hash()")
        return self.txid()

    def txid(self):
        all_segwit = all(self.is_segwit_input(x) for x in self.inputs())
        if not all_segwit and not self.is_complete():
            return None
        ser = self.serialize(witness=False)
        return bh2u(Hash(bfh(ser))[::-1])

    def wtxid(self):
        ser = self.serialize(witness=True)
        return bh2u(Hash(bfh(ser))[::-1])

    def add_inputs(self, inputs):
        self._inputs.extend(inputs)
        self.raw = None

    def add_outputs(self, outputs):
        self._outputs.extend(outputs)
        self.raw = None

    def input_value(self):
        return sum(x['value'] for x in self.inputs())

    def output_value(self):
        return sum(val for tp, addr, val in self.outputs())

    def get_fee(self):
        return self.input_value() - self.output_value()

    def is_final(self):
        return not any([x.get('sequence', 0xffffffff - 1) < 0xffffffff - 1 for x in self.inputs()])

    @profiler
    def estimated_size(self):
        """Return an estimated virtual tx size in vbytes.
        BIP-0141 defines 'Virtual transaction size' to be weight/4 rounded up.
        This definition is only for humans, and has little meaning otherwise.
        If we wanted sub-byte precision, fee calculation should use transaction
        weights, but for simplicity we approximate that with (virtual_size)x4
        """
        weight = self.estimated_weight()
        return self.virtual_size_from_weight(weight)

    @classmethod
    def estimated_input_weight(cls, txin, is_segwit_tx):
        '''Return an estimate of serialized input weight in weight units.'''
        script = cls.input_script(txin, True)
        input_size = len(cls.serialize_input(txin, script)) // 2

        if cls.is_segwit_input(txin):
            assert is_segwit_tx
            witness_size = len(cls.serialize_witness(txin, True)) // 2
        else:
            witness_size = 1 if is_segwit_tx else 0

        return 4 * input_size + witness_size

    @classmethod
    def estimated_output_size(cls, address):
        """Return an estimate of serialized output size in bytes."""
        script = bitcoin.address_to_script(address)
        # 8 byte value + 1 byte script len + script
        return 9 + len(script) // 2

    @classmethod
    def virtual_size_from_weight(cls, weight):
        return weight // 4 + (weight % 4 > 0)

    def estimated_total_size(self):
        """Return an estimated total transaction size in bytes."""
        return len(self.serialize(True)) // 2 if not self.is_complete() or self.raw is None else len(self.raw) // 2  # ASCII hex string

    def estimated_witness_size(self):
        """Return an estimate of witness size in bytes."""
        if not self.is_segwit():
            return 0
        inputs = self.inputs()
        estimate = not self.is_complete()
        witness = ''.join(self.serialize_witness(x, estimate) for x in inputs)
        witness_size = len(witness) // 2 + 2  # include marker and flag
        return witness_size

    def estimated_base_size(self):
        """Return an estimated base transaction size in bytes."""
        return self.estimated_total_size() - self.estimated_witness_size()

    def estimated_weight(self):
        """Return an estimate of transaction weight."""
        total_tx_size = self.estimated_total_size()
        base_tx_size = self.estimated_base_size()
        return 3 * base_tx_size + total_tx_size

    def signature_count(self):
        r = 0
        s = 0
        for txin in self.inputs():
            if txin['type'] == 'coinbase':
                continue
            signatures = list(filter(None, txin.get('signatures',[])))
            s += len(signatures)
            r += txin.get('num_sig',-1)
        return s, r

    def is_complete(self):
        s, r = self.signature_count()
        return r == s

    def sign(self, keypairs):
        for i, txin in enumerate(self.inputs()):
            num = txin['num_sig']
            pubkeys, x_pubkeys = self.get_sorted_pubkeys(txin)
            for j, x_pubkey in enumerate(x_pubkeys):
                signatures = list(filter(None, txin['signatures']))
                if len(signatures) == num:
                    # txin is complete
                    break
                if x_pubkey in keypairs.keys():
                    print_error("adding signature for", x_pubkey)
                    sec, compressed = keypairs.get(x_pubkey)
                    pubkey = public_key_from_private_key(sec, compressed)
                    # add signature
                    pre_hash = Hash(bfh(self.serialize_preimage(i)))
                    pkey = regenerate_key(sec)
                    secexp = pkey.secret
                    private_key = bitcoin.MySigningKey.from_secret_exponent(secexp, curve = SECP256k1)
                    public_key = private_key.get_verifying_key()
                    sig = private_key.sign_digest_deterministic(pre_hash, hashfunc=hashlib.sha256, sigencode = ecdsa.util.sigencode_der)
                    if not public_key.verify_digest(sig, pre_hash, sigdecode = ecdsa.util.sigdecode_der):
                        raise Exception('Sanity check verifying our own signature failed.')
                    txin['signatures'][j] = bh2u(sig) + int_to_hex(self.get_sighash(), 1)
                    #txin['x_pubkeys'][j] = pubkey
                    txin['pubkeys'][j] = pubkey # needed for fd keys
                    self._inputs[i] = txin
        print_error("is_complete", self.is_complete())
        self.raw = self.serialize()

    def get_outputs(self):
        """convert pubkeys to addresses"""
        o = []
        for type, x, v in self.outputs():
            if type == TYPE_ADDRESS:
                addr = x
            elif type == TYPE_PUBKEY:
                addr = bitcoin.public_key_to_p2pkh(bfh(x))
            else:
                addr = 'SCRIPT ' + x
            o.append((addr,v))      # consider using yield (addr, v)
        return o

    def get_output_addresses(self):
        return [addr for addr, val in self.get_outputs()]


    def has_address(self, addr):
        return (addr in self.get_output_addresses()) or (addr in (tx.get("address") for tx in self.inputs()))

    def as_dict(self):
        if self.raw is None:
            self.raw = self.serialize()
        self.deserialize()
        out = {
            'hex': self.raw,
            'complete': self.is_complete(),
            'final': self.is_final(),
        }
        return out


def tx_from_str(txt):
    "json or raw hexadecimal"
    import json
    txt = txt.strip()
    if not txt:
        raise ValueError("empty string")
    try:
        bfh(txt)
        is_hex = True
    except:
        is_hex = False
    if is_hex:
        return txt
    tx_dict = json.loads(str(txt))
    assert "hex" in tx_dict.keys()
    return tx_dict["hex"]<|MERGE_RESOLUTION|>--- conflicted
+++ resolved
@@ -558,8 +558,6 @@
 
 # pay & redeem scripts
 
-
-
 def multisig_script(public_keys, m):
     n = len(public_keys)
     assert n <= 15
@@ -568,8 +566,6 @@
     op_n = format(opcodes.OP_1 + n - 1, 'x')
     keylist = [op_push(len(k)//2) + k for k in public_keys]
     return op_m + ''.join(keylist) + op_n + 'ae'
-
-
 
 
 class Transaction:
@@ -854,11 +850,7 @@
         return prevout_hash + ':%d' % prevout_n
 
     @classmethod
-<<<<<<< HEAD
-    def serialize_input(cls, txin, script):
-=======
-    def serialize_input(self, txin, script, estimate_size=False):
->>>>>>> da9e8396
+    def serialize_input(cls, txin, script, estimate_size=False):
         # Prev hash and index
         s = cls.serialize_outpoint(txin)
         # Script length, script, sequence
@@ -867,7 +859,7 @@
         s += int_to_hex(txin.get('sequence', 0xffffffff - 1), 4)
         # offline signing needs to know the input value
         if ('value' in txin   # Legacy txs
-            and not (estimate_size or self.is_txin_complete(txin))):
+            and not (estimate_size or cls.is_txin_complete(txin))):
             s += int_to_hex(txin['value'], 8)
         return s
 
