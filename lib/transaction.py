#!/usr/bin/env python
#
# Electrum - lightweight Bitcoin client
# Copyright (C) 2011 Thomas Voegtlin
#
# Permission is hereby granted, free of charge, to any person
# obtaining a copy of this software and associated documentation files
# (the "Software"), to deal in the Software without restriction,
# including without limitation the rights to use, copy, modify, merge,
# publish, distribute, sublicense, and/or sell copies of the Software,
# and to permit persons to whom the Software is furnished to do so,
# subject to the following conditions:
#
# The above copyright notice and this permission notice shall be
# included in all copies or substantial portions of the Software.
#
# THE SOFTWARE IS PROVIDED "AS IS", WITHOUT WARRANTY OF ANY KIND,
# EXPRESS OR IMPLIED, INCLUDING BUT NOT LIMITED TO THE WARRANTIES OF
# MERCHANTABILITY, FITNESS FOR A PARTICULAR PURPOSE AND
# NONINFRINGEMENT. IN NO EVENT SHALL THE AUTHORS OR COPYRIGHT HOLDERS
# BE LIABLE FOR ANY CLAIM, DAMAGES OR OTHER LIABILITY, WHETHER IN AN
# ACTION OF CONTRACT, TORT OR OTHERWISE, ARISING FROM, OUT OF OR IN
# CONNECTION WITH THE SOFTWARE OR THE USE OR OTHER DEALINGS IN THE
# SOFTWARE.



# Note: The deserialization code originally comes from ABE.

from .util import print_error, profiler

from . import bitcoin
from .bitcoin import *
import struct
import traceback
import sys

#
# Workalike python implementation of Bitcoin's CDataStream class.
#
from .keystore import xpubkey_to_address, xpubkey_to_pubkey

NO_SIGNATURE = 'ff'


class SerializationError(Exception):
    """ Thrown when there's a problem deserializing or serializing """


class UnknownTxinType(Exception):
    pass


class NotRecognizedRedeemScript(Exception):
    pass


class BCDataStream(object):
    def __init__(self):
        self.input = None
        self.read_cursor = 0

    def clear(self):
        self.input = None
        self.read_cursor = 0

    def write(self, _bytes):  # Initialize with string of _bytes
        if self.input is None:
            self.input = bytearray(_bytes)
        else:
            self.input += bytearray(_bytes)

    def read_string(self, encoding='ascii'):
        # Strings are encoded depending on length:
        # 0 to 252 :  1-byte-length followed by bytes (if any)
        # 253 to 65,535 : byte'253' 2-byte-length followed by bytes
        # 65,536 to 4,294,967,295 : byte '254' 4-byte-length followed by bytes
        # ... and the Bitcoin client is coded to understand:
        # greater than 4,294,967,295 : byte '255' 8-byte-length followed by bytes of string
        # ... but I don't think it actually handles any strings that big.
        if self.input is None:
            raise SerializationError("call write(bytes) before trying to deserialize")

        length = self.read_compact_size()

        return self.read_bytes(length).decode(encoding)

    def write_string(self, string, encoding='ascii'):
        string = to_bytes(string, encoding)
        # Length-encoded as with read-string
        self.write_compact_size(len(string))
        self.write(string)

    def read_bytes(self, length):
        try:
            result = self.input[self.read_cursor:self.read_cursor+length]
            self.read_cursor += length
            return result
        except IndexError:
            raise SerializationError("attempt to read past end of buffer")

        return ''

    def read_boolean(self): return self.read_bytes(1)[0] != chr(0)
    def read_int16(self): return self._read_num('<h')
    def read_uint16(self): return self._read_num('<H')
    def read_int32(self): return self._read_num('<i')
    def read_uint32(self): return self._read_num('<I')
    def read_int64(self): return self._read_num('<q')
    def read_uint64(self): return self._read_num('<Q')

    def write_boolean(self, val): return self.write(chr(1) if val else chr(0))
    def write_int16(self, val): return self._write_num('<h', val)
    def write_uint16(self, val): return self._write_num('<H', val)
    def write_int32(self, val): return self._write_num('<i', val)
    def write_uint32(self, val): return self._write_num('<I', val)
    def write_int64(self, val): return self._write_num('<q', val)
    def write_uint64(self, val): return self._write_num('<Q', val)

    def read_compact_size(self):
        try:
            size = self.input[self.read_cursor]
            self.read_cursor += 1
            if size == 253:
                size = self._read_num('<H')
            elif size == 254:
                size = self._read_num('<I')
            elif size == 255:
                size = self._read_num('<Q')
            return size
        except IndexError:
            raise SerializationError("attempt to read past end of buffer")

    def write_compact_size(self, size):
        if size < 0:
            raise SerializationError("attempt to write size < 0")
        elif size < 253:
            self.write(bytes([size]))
        elif size < 2**16:
            self.write(b'\xfd')
            self._write_num('<H', size)
        elif size < 2**32:
            self.write(b'\xfe')
            self._write_num('<I', size)
        elif size < 2**64:
            self.write(b'\xff')
            self._write_num('<Q', size)

    def _read_num(self, format):
        try:
            (i,) = struct.unpack_from(format, self.input, self.read_cursor)
            self.read_cursor += struct.calcsize(format)
        except Exception as e:
            raise SerializationError(e)
        return i

    def _write_num(self, format, num):
        s = struct.pack(format, num)
        self.write(s)


# enum-like type
# From the Python Cookbook, downloaded from http://code.activestate.com/recipes/67107/
class EnumException(Exception):
    pass


class Enumeration:
    def __init__(self, name, enumList):
        self.__doc__ = name
        lookup = { }
        reverseLookup = { }
        i = 0
        uniqueNames = [ ]
        uniqueValues = [ ]
        for x in enumList:
            if isinstance(x, tuple):
                x, i = x
            if not isinstance(x, str):
                raise EnumException("enum name is not a string: " + x)
            if not isinstance(i, int):
                raise EnumException("enum value is not an integer: " + i)
            if x in uniqueNames:
                raise EnumException("enum name is not unique: " + x)
            if i in uniqueValues:
                raise EnumException("enum value is not unique for " + x)
            uniqueNames.append(x)
            uniqueValues.append(i)
            lookup[x] = i
            reverseLookup[i] = x
            i = i + 1
        self.lookup = lookup
        self.reverseLookup = reverseLookup

    def __getattr__(self, attr):
        if attr not in self.lookup:
            raise AttributeError
        return self.lookup[attr]
    def whatis(self, value):
        return self.reverseLookup[value]


# This function comes from bitcointools, bct-LICENSE.txt.
def long_hex(bytes):
    return bytes.encode('hex_codec')

# This function comes from bitcointools, bct-LICENSE.txt.
def short_hex(bytes):
    t = bytes.encode('hex_codec')
    if len(t) < 11:
        return t
    return t[0:4]+"..."+t[-4:]



opcodes = Enumeration("Opcodes", [
    ("OP_0", 0), ("OP_PUSHDATA1",76), "OP_PUSHDATA2", "OP_PUSHDATA4", "OP_1NEGATE", "OP_RESERVED",
    "OP_1", "OP_2", "OP_3", "OP_4", "OP_5", "OP_6", "OP_7",
    "OP_8", "OP_9", "OP_10", "OP_11", "OP_12", "OP_13", "OP_14", "OP_15", "OP_16",
    "OP_NOP", "OP_VER", "OP_IF", "OP_NOTIF", "OP_VERIF", "OP_VERNOTIF", "OP_ELSE", "OP_ENDIF", "OP_VERIFY",
    "OP_RETURN", "OP_TOALTSTACK", "OP_FROMALTSTACK", "OP_2DROP", "OP_2DUP", "OP_3DUP", "OP_2OVER", "OP_2ROT", "OP_2SWAP",
    "OP_IFDUP", "OP_DEPTH", "OP_DROP", "OP_DUP", "OP_NIP", "OP_OVER", "OP_PICK", "OP_ROLL", "OP_ROT",
    "OP_SWAP", "OP_TUCK", "OP_CAT", "OP_SUBSTR", "OP_LEFT", "OP_RIGHT", "OP_SIZE", "OP_INVERT", "OP_AND",
    "OP_OR", "OP_XOR", "OP_EQUAL", "OP_EQUALVERIFY", "OP_RESERVED1", "OP_RESERVED2", "OP_1ADD", "OP_1SUB", "OP_2MUL",
    "OP_2DIV", "OP_NEGATE", "OP_ABS", "OP_NOT", "OP_0NOTEQUAL", "OP_ADD", "OP_SUB", "OP_MUL", "OP_DIV",
    "OP_MOD", "OP_LSHIFT", "OP_RSHIFT", "OP_BOOLAND", "OP_BOOLOR",
    "OP_NUMEQUAL", "OP_NUMEQUALVERIFY", "OP_NUMNOTEQUAL", "OP_LESSTHAN",
    "OP_GREATERTHAN", "OP_LESSTHANOREQUAL", "OP_GREATERTHANOREQUAL", "OP_MIN", "OP_MAX",
    "OP_WITHIN", "OP_RIPEMD160", "OP_SHA1", "OP_SHA256", "OP_HASH160",
    "OP_HASH256", "OP_CODESEPARATOR", "OP_CHECKSIG", "OP_CHECKSIGVERIFY", "OP_CHECKMULTISIG",
    "OP_CHECKMULTISIGVERIFY",
    ("OP_NOP1", 0xB0),
    ("OP_CHECKLOCKTIMEVERIFY", 0xB1), ("OP_CHECKSEQUENCEVERIFY", 0xB2),
    "OP_NOP4", "OP_NOP5", "OP_NOP6", "OP_NOP7", "OP_NOP8", "OP_NOP9", "OP_NOP10",
    ("OP_INVALIDOPCODE", 0xFF),
])


def script_GetOp(_bytes):
    i = 0
    while i < len(_bytes):
        vch = None
        opcode = _bytes[i]
        i += 1

        if opcode <= opcodes.OP_PUSHDATA4:
            nSize = opcode
            if opcode == opcodes.OP_PUSHDATA1:
                nSize = _bytes[i]
                i += 1
            elif opcode == opcodes.OP_PUSHDATA2:
                (nSize,) = struct.unpack_from('<H', _bytes, i)
                i += 2
            elif opcode == opcodes.OP_PUSHDATA4:
                (nSize,) = struct.unpack_from('<I', _bytes, i)
                i += 4
            vch = _bytes[i:i + nSize]
            i += nSize

        yield opcode, vch, i


def script_GetOpName(opcode):
    return (opcodes.whatis(opcode)).replace("OP_", "")


def decode_script(bytes):
    result = ''
    for (opcode, vch, i) in script_GetOp(bytes):
        if len(result) > 0: result += " "
        if opcode <= opcodes.OP_PUSHDATA4:
            result += "%d:"%(opcode,)
            result += short_hex(vch)
        else:
            result += script_GetOpName(opcode)
    return result


def match_decoded(decoded, to_match):
    if len(decoded) != len(to_match):
        return False;
    for i in range(len(decoded)):
        if to_match[i] == opcodes.OP_PUSHDATA4 and decoded[i][0] <= opcodes.OP_PUSHDATA4 and decoded[i][0]>0:
            continue  # Opcodes below OP_PUSHDATA4 all just push data onto stack, and are equivalent.
        if to_match[i] != decoded[i][0]:
            return False
    return True


def parse_sig(x_sig):
    return [None if x == NO_SIGNATURE else x for x in x_sig]

def safe_parse_pubkey(x):
    try:
        return xpubkey_to_pubkey(x)
    except:
        return x

def parse_scriptSig(d, _bytes):
    try:
        decoded = [ x for x in script_GetOp(_bytes) ]
    except Exception as e:
        # coinbase transactions raise an exception
        print_error("parse_scriptSig: cannot find address in input script (coinbase?)",
                    bh2u(_bytes))
        return

    match = [ opcodes.OP_PUSHDATA4 ]
    if match_decoded(decoded, match):
        item = decoded[0][1]
        if item[0] == 0:
            # segwit embedded into p2sh
            # witness version 0
            d['address'] = bitcoin.hash160_to_p2sh(bitcoin.hash_160(item))
            if len(item) == 22:
                d['type'] = 'p2wpkh-p2sh'
            elif len(item) == 34:
                d['type'] = 'p2wsh-p2sh'
            else:
                print_error("unrecognized txin type", bh2u(item))
        elif opcodes.OP_1 <= item[0] <= opcodes.OP_16:
            # segwit embedded into p2sh
            # witness version 1-16
            pass
        else:
            # assert item[0] == 0x30
            # pay-to-pubkey
            d['type'] = 'p2pk'
            d['address'] = "(pubkey)"
            d['signatures'] = [bh2u(item)]
            d['num_sig'] = 1
            d['x_pubkeys'] = ["(pubkey)"]
            d['pubkeys'] = ["(pubkey)"]
        return

    # p2pkh TxIn transactions push a signature
    # (71-73 bytes) and then their public key
    # (33 or 65 bytes) onto the stack:
    match = [ opcodes.OP_PUSHDATA4, opcodes.OP_PUSHDATA4 ]
    if match_decoded(decoded, match):
        sig = bh2u(decoded[0][1])
        x_pubkey = bh2u(decoded[1][1])
        try:
            signatures = parse_sig([sig])
            pubkey, address = xpubkey_to_address(x_pubkey)
        except:
            print_error("parse_scriptSig: cannot find address in input script (p2pkh?)",
                        bh2u(_bytes))
            return
        d['type'] = 'p2pkh'
        d['signatures'] = signatures
        d['x_pubkeys'] = [x_pubkey]
        d['num_sig'] = 1
        d['pubkeys'] = [pubkey]
        d['address'] = address
        return

    # p2sh transaction, m of n
    match = [ opcodes.OP_0 ] + [ opcodes.OP_PUSHDATA4 ] * (len(decoded) - 1)
    if match_decoded(decoded, match):
        x_sig = [bh2u(x[1]) for x in decoded[1:-1]]
        try:
            m, n, x_pubkeys, pubkeys, redeemScript = parse_redeemScript(decoded[-1][1])
        except NotRecognizedRedeemScript:
            print_error("parse_scriptSig: cannot find address in input script (p2sh?)",
                        bh2u(_bytes))
            # we could still guess:
            # d['address'] = hash160_to_p2sh(hash_160(decoded[-1][1]))
            return
        # write result in d
        d['type'] = 'p2sh'
        d['num_sig'] = m
        d['signatures'] = parse_sig(x_sig)
        d['x_pubkeys'] = x_pubkeys
        d['pubkeys'] = pubkeys
        d['redeemScript'] = redeemScript
        d['address'] = hash160_to_p2sh(hash_160(bfh(redeemScript)))
        return

    print_error("parse_scriptSig: cannot find address in input script (unknown)",
                bh2u(_bytes))


def parse_redeemScript(s):
    dec2 = [ x for x in script_GetOp(s) ]
    try:
        m = dec2[0][0] - opcodes.OP_1 + 1
        n = dec2[-2][0] - opcodes.OP_1 + 1
    except IndexError:
        raise NotRecognizedRedeemScript()
    op_m = opcodes.OP_1 + m - 1
    op_n = opcodes.OP_1 + n - 1
    match_multisig = [ op_m ] + [opcodes.OP_PUSHDATA4]*n + [ op_n, opcodes.OP_CHECKMULTISIG ]
    if not match_decoded(dec2, match_multisig):
        raise NotRecognizedRedeemScript()
    x_pubkeys = [bh2u(x[1]) for x in dec2[1:-2]]
    pubkeys = [safe_parse_pubkey(x) for x in x_pubkeys]
    redeemScript = multisig_script(pubkeys, m)
    return m, n, x_pubkeys, pubkeys, redeemScript


def get_address_from_output_script(_bytes, *, net=None):
    decoded = [x for x in script_GetOp(_bytes)]

    # The Genesis Block, self-payments, and pay-by-IP-address payments look like:
    # 65 BYTES:... CHECKSIG
    match = [ opcodes.OP_PUSHDATA4, opcodes.OP_CHECKSIG ]
    if match_decoded(decoded, match):
        return TYPE_PUBKEY, bh2u(decoded[0][1])

    # Pay-by-Bitcoin-address TxOuts look like:
    # DUP HASH160 20 BYTES:... EQUALVERIFY CHECKSIG
    match = [ opcodes.OP_DUP, opcodes.OP_HASH160, opcodes.OP_PUSHDATA4, opcodes.OP_EQUALVERIFY, opcodes.OP_CHECKSIG ]
    if match_decoded(decoded, match):
        return TYPE_ADDRESS, hash160_to_p2pkh(decoded[2][1], net=net)

    # p2sh
    match = [ opcodes.OP_HASH160, opcodes.OP_PUSHDATA4, opcodes.OP_EQUAL ]
    if match_decoded(decoded, match):
        return TYPE_ADDRESS, hash160_to_p2sh(decoded[1][1], net=net)

    # segwit address
    possible_witness_versions = [opcodes.OP_0] + list(range(opcodes.OP_1, opcodes.OP_16 + 1))
    for witver, opcode in enumerate(possible_witness_versions):
        match = [ opcode, opcodes.OP_PUSHDATA4 ]
        if match_decoded(decoded, match):
            return TYPE_ADDRESS, hash_to_segwit_addr(decoded[1][1], witver=witver, net=net)

    return TYPE_SCRIPT, bh2u(_bytes)


def parse_input(vds):
    d = {}
    prevout_hash = hash_encode(vds.read_bytes(32))
    prevout_n = vds.read_uint32()
    scriptSig = vds.read_bytes(vds.read_compact_size())
    sequence = vds.read_uint32()
    d['prevout_hash'] = prevout_hash
    d['prevout_n'] = prevout_n
    d['sequence'] = sequence
    d['x_pubkeys'] = []
    d['pubkeys'] = []
    d['signatures'] = {}
    d['address'] = None
    d['num_sig'] = 0
    if prevout_hash == '00'*32:
        d['type'] = 'coinbase'
        d['scriptSig'] = bh2u(scriptSig)
    else:
        d['type'] = 'unknown'
        if scriptSig:
            d['scriptSig'] = bh2u(scriptSig)
            try:
                parse_scriptSig(d, scriptSig)
            except BaseException:
                traceback.print_exc(file=sys.stderr)
                print_error('failed to parse scriptSig', bh2u(scriptSig))
        else:
            d['scriptSig'] = ''

    return d


def parse_witness(vds, txin):
    n = vds.read_compact_size()
    if n == 0:
        return
    if n == 0xffffffff:
        txin['value'] = vds.read_uint64()
        n = vds.read_compact_size()
    # now 'n' is the number of items in the witness
    w = list(bh2u(vds.read_bytes(vds.read_compact_size())) for i in range(n))

    add_w = lambda x: var_int(len(x) // 2) + x
    txin['witness'] = var_int(n) + ''.join(add_w(i) for i in w)

    # FIXME: witness version > 0 will probably fail here.
    # For native segwit, we would need the scriptPubKey of the parent txn
    # to determine witness program version, and properly parse the witness.
    # In case of p2sh-segwit, we can tell based on the scriptSig in this txn.
    # The code below assumes witness version 0.
    # p2sh-segwit should work in that case; for native segwit we need to tell
    # between p2wpkh and p2wsh; we do this based on number of witness items,
    # hence (FIXME) p2wsh with n==2 (maybe n==1 ?) will probably fail.
    # If v==0 and n==2, we need parent scriptPubKey to distinguish between p2wpkh and p2wsh.
    try:
        if txin['type'] == 'coinbase':
            pass
        elif txin['type'] == 'p2wsh-p2sh' or n > 2:
            try:
                m, n, x_pubkeys, pubkeys, witnessScript = parse_redeemScript(bfh(w[-1]))
            except NotRecognizedRedeemScript:
                raise UnknownTxinType()
            txin['signatures'] = parse_sig(w[1:-1])
            txin['num_sig'] = m
            txin['x_pubkeys'] = x_pubkeys
            txin['pubkeys'] = pubkeys
            txin['witnessScript'] = witnessScript
            if not txin.get('scriptSig'):  # native segwit script
                txin['type'] = 'p2wsh'
                txin['address'] = bitcoin.script_to_p2wsh(txin['witnessScript'])
        elif txin['type'] == 'p2wpkh-p2sh' or n == 2:
            txin['num_sig'] = 1
            txin['x_pubkeys'] = [w[1]]
            txin['pubkeys'] = [safe_parse_pubkey(w[1])]
            txin['signatures'] = parse_sig([w[0]])
            if not txin.get('scriptSig'):  # native segwit script
                txin['type'] = 'p2wpkh'
                txin['address'] = bitcoin.public_key_to_p2wpkh(bfh(txin['pubkeys'][0]))
        else:
            raise UnknownTxinType()
    except UnknownTxinType:
        txin['type'] = 'unknown'
        # FIXME: GUI might show 'unknown' address (e.g. for a non-multisig p2wsh)
    except BaseException:
        txin['type'] = 'unknown'
        traceback.print_exc(file=sys.stderr)
        print_error('failed to parse witness', txin.get('witness'))


def parse_output(vds, i):
    d = {}
    d['value'] = vds.read_int64()
    scriptPubKey = vds.read_bytes(vds.read_compact_size())
    d['type'], d['address'] = get_address_from_output_script(scriptPubKey)
    d['scriptPubKey'] = bh2u(scriptPubKey)
    d['prevout_n'] = i
    return d


def deserialize(raw):
    vds = BCDataStream()
    vds.write(bfh(raw))
    d = {}
    start = vds.read_cursor
    d['version'] = vds.read_int32()
    n_vin = vds.read_compact_size()
    is_segwit = (n_vin == 0)
    if is_segwit:
        marker = vds.read_bytes(1)
        if marker != b'\x01':
            raise ValueError('invalid txn marker byte: {}'.format(marker))
        n_vin = vds.read_compact_size()
    d['inputs'] = [parse_input(vds) for i in range(n_vin)]
    n_vout = vds.read_compact_size()
    d['outputs'] = [parse_output(vds, i) for i in range(n_vout)]
    if is_segwit:
        for i in range(n_vin):
            txin = d['inputs'][i]
            parse_witness(vds, txin)
    d['lockTime'] = vds.read_uint32()
    return d


# pay & redeem scripts



def multisig_script(public_keys, m):
    n = len(public_keys)
    assert n <= 15
    assert m <= n
    op_m = format(opcodes.OP_1 + m - 1, 'x')
    op_n = format(opcodes.OP_1 + n - 1, 'x')
    keylist = [op_push(len(k)//2) + k for k in public_keys]
    return op_m + ''.join(keylist) + op_n + 'ae'




class Transaction:

    def __str__(self):
        if self.raw is None:
            self.raw = self.serialize()
        return self.raw

    def __init__(self, raw):
        if raw is None:
            self.raw = None
        elif isinstance(raw, str):
            self.raw = raw.strip() if raw else None
        elif isinstance(raw, dict):
            self.raw = raw['hex']
        else:
            raise Exception("cannot initialize transaction", raw)
        self._inputs = None
        self._outputs = None
        self.locktime = 0
        self.version = 1

    def update(self, raw):
        self.raw = raw
        self._inputs = None
        self.deserialize()

    def inputs(self):
        if self._inputs is None:
            self.deserialize()
        return self._inputs

    def outputs(self):
        if self._outputs is None:
            self.deserialize()
        return self._outputs

    @classmethod
    def get_sorted_pubkeys(self, txin):
        # sort pubkeys and x_pubkeys, using the order of pubkeys
        if txin['type'] == 'coinbase':
            return [], []
        x_pubkeys = txin['x_pubkeys']
        pubkeys = txin.get('pubkeys')
        if pubkeys is None:
            pubkeys = [xpubkey_to_pubkey(x) for x in x_pubkeys]
            pubkeys, x_pubkeys = zip(*sorted(zip(pubkeys, x_pubkeys)))
            txin['pubkeys'] = pubkeys = list(pubkeys)
            txin['x_pubkeys'] = x_pubkeys = list(x_pubkeys)
        return pubkeys, x_pubkeys

    def update_signatures(self, raw):
        """Add new signatures to a transaction"""
        d = deserialize(raw)
        for i, txin in enumerate(self.inputs()):
            pubkeys, x_pubkeys = self.get_sorted_pubkeys(txin)
            sigs1 = txin.get('signatures')
            sigs2 = d['inputs'][i].get('signatures')
            for sig in sigs2:
                if sig in sigs1:
                    continue
                pre_hash = Hash(bfh(self.serialize_preimage(i)))
                # der to string
                order = ecdsa.ecdsa.generator_secp256k1.order()
                r, s = ecdsa.util.sigdecode_der(bfh(sig[:-2]), order)
                sig_string = ecdsa.util.sigencode_string(r, s, order)
                compressed = True
                for recid in range(4):
                    public_key = MyVerifyingKey.from_signature(sig_string, recid, pre_hash, curve = SECP256k1)
                    pubkey = bh2u(point_to_ser(public_key.pubkey.point, compressed))
                    if pubkey in pubkeys:
                        public_key.verify_digest(sig_string, pre_hash, sigdecode = ecdsa.util.sigdecode_string)
                        j = pubkeys.index(pubkey)
                        print_error("adding sig", i, j, pubkey, sig)
                        self._inputs[i]['signatures'][j] = sig
                        #self._inputs[i]['x_pubkeys'][j] = pubkey
                        break
        # redo raw
        self.raw = self.serialize()

    def deserialize(self):
        if self.raw is None:
            return
            #self.raw = self.serialize()
        if self._inputs is not None:
            return
        d = deserialize(self.raw)
        self._inputs = d['inputs']
        self._outputs = [(x['type'], x['address'], x['value']) for x in d['outputs']]
        self.locktime = d['lockTime']
        self.version = d['version']
        return d

    @classmethod
    def from_io(klass, inputs, outputs, locktime=0):
        self = klass(None)
        self._inputs = inputs
        self._outputs = outputs
        self.locktime = locktime
        return self

    @classmethod
    def pay_script(self, output_type, addr):
        if output_type == TYPE_SCRIPT:
            return addr
        elif output_type == TYPE_ADDRESS:
            return bitcoin.address_to_script(addr)
        elif output_type == TYPE_PUBKEY:
            return bitcoin.public_key_to_p2pk_script(addr)
        else:
            raise TypeError('Unknown output type')

    @classmethod
    def estimate_pubkey_size_from_x_pubkey(cls, x_pubkey):
        try:
            if x_pubkey[0:2] in ['02', '03']:  # compressed pubkey
                return 0x21
            elif x_pubkey[0:2] == '04':  # uncompressed pubkey
                return 0x41
            elif x_pubkey[0:2] == 'ff':  # bip32 extended pubkey
                return 0x21
            elif x_pubkey[0:2] == 'fe':  # old electrum extended pubkey
                return 0x41
        except Exception as e:
            pass
        return 0x21  # just guess it is compressed

    @classmethod
    def estimate_pubkey_size_for_txin(cls, txin):
        pubkeys = txin.get('pubkeys', [])
        x_pubkeys = txin.get('x_pubkeys', [])
        if pubkeys and len(pubkeys) > 0:
            return cls.estimate_pubkey_size_from_x_pubkey(pubkeys[0])
        elif x_pubkeys and len(x_pubkeys) > 0:
            return cls.estimate_pubkey_size_from_x_pubkey(x_pubkeys[0])
        else:
            return 0x21  # just guess it is compressed

    @classmethod
    def get_siglist(self, txin, estimate_size=False):
        # if we have enough signatures, we use the actual pubkeys
        # otherwise, use extended pubkeys (with bip32 derivation)
        if txin['type'] == 'coinbase':
            return [], []
        num_sig = txin.get('num_sig', 1)
        if estimate_size:
            pubkey_size = self.estimate_pubkey_size_for_txin(txin)
            pk_list = ["00" * pubkey_size] * len(txin.get('x_pubkeys', [None]))
            # we assume that signature will be 0x48 bytes long
            sig_list = [ "00" * 0x48 ] * num_sig
        else:
            pubkeys, x_pubkeys = self.get_sorted_pubkeys(txin)
            x_signatures = txin['signatures']
            signatures = list(filter(None, x_signatures))
            is_complete = len(signatures) == num_sig
            if is_complete:
                pk_list = pubkeys
                sig_list = signatures
            else:
                pk_list = x_pubkeys
                sig_list = [sig if sig else NO_SIGNATURE for sig in x_signatures]
        return pk_list, sig_list

    @classmethod
    def serialize_witness(self, txin, estimate_size=False):
        if not self.is_segwit_input(txin):
            return '00'
        if txin['type'] == 'coinbase':
            return txin['witness']
        pubkeys, sig_list = self.get_siglist(txin, estimate_size)
        add_w = lambda x: var_int(len(x) // 2) + x
        if txin['type'] in ['p2wpkh', 'p2wpkh-p2sh']:
            witness = var_int(2) + add_w(sig_list[0]) + add_w(pubkeys[0])
        elif txin['type'] in ['p2wsh', 'p2wsh-p2sh']:
            n = len(sig_list) + 2
            witness_script = multisig_script(pubkeys, txin['num_sig'])
            witness = var_int(n) + '00' + ''.join(add_w(x) for x in sig_list) + add_w(witness_script)
        else:
            witness = txin.get('witness', None)
            if not witness:
                raise Exception('wrong txin type:', txin['type'])
        if self.is_txin_complete(txin) or estimate_size:
            value_field = ''
        else:
            value_field = var_int(0xffffffff) + int_to_hex(txin['value'], 8)
        return value_field + witness

    @classmethod
    def is_segwit_input(cls, txin):
        has_nonzero_witness = txin.get('witness', '00') != '00'
        return cls.is_segwit_inputtype(txin['type']) or has_nonzero_witness

    @classmethod
    def is_segwit_inputtype(cls, txin_type):
        return txin_type in ('p2wpkh', 'p2wpkh-p2sh', 'p2wsh', 'p2wsh-p2sh')

    @classmethod
    def is_bip143_input(self, txin):
        # return self.is_segwit_input(txin)
        return True

    @classmethod
    def get_sighash(self):
        return bitcoin.SIGHASH_ALL | bitcoin.SIGHASH_FORKID

    @classmethod
    def get_forkid(self):
        return 79

    @classmethod
    def input_script(self, txin, estimate_size=False):
        _type = txin['type']
        if _type == 'coinbase':
            return txin['scriptSig']
        pubkeys, sig_list = self.get_siglist(txin, estimate_size)
        script = ''.join(push_script(x) for x in sig_list)
        if _type == 'p2pk':
            pass
        elif _type == 'p2sh':
            # put op_0 before script
            script = '00' + script
            redeem_script = multisig_script(pubkeys, txin['num_sig'])
            script += push_script(redeem_script)
        elif _type == 'p2pkh':
            script += push_script(pubkeys[0])
        elif _type in ['p2wpkh', 'p2wsh']:
            return ''
        elif _type == 'p2wpkh-p2sh':
            pubkey = safe_parse_pubkey(pubkeys[0])
            scriptSig = bitcoin.p2wpkh_nested_script(pubkey)
            return push_script(scriptSig)
        elif _type == 'p2wsh-p2sh':
            witness_script = self.get_preimage_script(txin)
            scriptSig = bitcoin.p2wsh_nested_script(witness_script)
            return push_script(scriptSig)
        elif _type == 'address':
            script += push_script(pubkeys[0])
        elif _type == 'unknown':
            return txin['scriptSig']
        return script

    @classmethod
    def is_txin_complete(cls, txin):
        if txin['type'] == 'coinbase':
            return True
        num_sig = txin.get('num_sig', 1)
        x_signatures = txin['signatures']
        signatures = list(filter(None, x_signatures))
        return len(signatures) == num_sig

    @classmethod
    def get_preimage_script(self, txin):
        pubkeys, x_pubkeys = self.get_sorted_pubkeys(txin)
        if txin['type'] == 'p2pkh':
            return bitcoin.address_to_script(txin['address'])
        elif txin['type'] in ['p2sh', 'p2wsh', 'p2wsh-p2sh']:
            return multisig_script(pubkeys, txin['num_sig'])
        elif txin['type'] in ['p2wpkh', 'p2wpkh-p2sh']:
            pubkey = pubkeys[0]
            pkh = bh2u(bitcoin.hash_160(bfh(pubkey)))
            return '76a9' + push_script(pkh) + '88ac'
        elif txin['type'] == 'p2pk':
            pubkey = pubkeys[0]
            return bitcoin.public_key_to_p2pk_script(pubkey)
        else:
            raise TypeError('Unknown txin type', txin['type'])

    @classmethod
    def serialize_outpoint(self, txin):
        return bh2u(bfh(txin['prevout_hash'])[::-1]) + int_to_hex(txin['prevout_n'], 4)

    @classmethod
    def get_outpoint_from_txin(cls, txin):
        if txin['type'] == 'coinbase':
            return None
        prevout_hash = txin['prevout_hash']
        prevout_n = txin['prevout_n']
        return prevout_hash + ':%d' % prevout_n

    @classmethod
    def serialize_input(self, txin, script):
        # Prev hash and index
        s = self.serialize_outpoint(txin)
        # Script length, script, sequence
        s += var_int(len(script)//2)
        s += script
        s += int_to_hex(txin.get('sequence', 0xffffffff - 1), 4)
        return s

    def set_rbf(self, rbf):
        nSequence = 0xffffffff - (2 if rbf else 1)
        for txin in self.inputs():
            txin['sequence'] = nSequence

    def BIP_LI01_sort(self):
        # See https://github.com/kristovatlas/rfc/blob/master/bips/bip-li01.mediawiki
        self._inputs.sort(key = lambda i: (i['prevout_hash'], i['prevout_n']))
        self._outputs.sort(key = lambda o: (o[2], self.pay_script(o[0], o[1])))

    def serialize_output(self, output):
        output_type, addr, amount = output
        s = int_to_hex(amount, 8)
        script = self.pay_script(output_type, addr)
        s += var_int(len(script)//2)
        s += script
        return s

    def serialize_preimage(self, i):
        nVersion = int_to_hex(self.version, 4)
        nHashType = int_to_hex(self.get_sighash() | (self.get_forkid() << 8), 4)
        nLocktime = int_to_hex(self.locktime, 4)
        inputs = self.inputs()
        outputs = self.outputs()
        txin = inputs[i]
        # TODO: py3 hex
        if self.is_bip143_input(txin):
            hashPrevouts = bh2u(Hash(bfh(''.join(self.serialize_outpoint(txin) for txin in inputs))))
            hashSequence = bh2u(Hash(bfh(''.join(int_to_hex(txin.get('sequence', 0xffffffff - 1), 4) for txin in inputs))))
            hashOutputs = bh2u(Hash(bfh(''.join(self.serialize_output(o) for o in outputs))))
            outpoint = self.serialize_outpoint(txin)
            preimage_script = self.get_preimage_script(txin)
            scriptCode = var_int(len(preimage_script) // 2) + preimage_script
            amount = int_to_hex(txin['value'], 8)
            nSequence = int_to_hex(txin.get('sequence', 0xffffffff - 1), 4)
            preimage = nVersion + hashPrevouts + hashSequence + outpoint + scriptCode + amount + nSequence + hashOutputs + nLocktime + nHashType
        else:
            txins = var_int(len(inputs)) + ''.join(self.serialize_input(txin, self.get_preimage_script(txin) if i==k else '') for k, txin in enumerate(inputs))
            txouts = var_int(len(outputs)) + ''.join(self.serialize_output(o) for o in outputs)
            preimage = nVersion + txins + txouts + nLocktime + nHashType
        return preimage

    def is_segwit(self):
        return any(self.is_segwit_input(x) for x in self.inputs())

    def serialize(self, estimate_size=False, witness=True):
        nVersion = int_to_hex(self.version, 4)
        nLocktime = int_to_hex(self.locktime, 4)
        inputs = self.inputs()
        outputs = self.outputs()
        txins = var_int(len(inputs)) + ''.join(self.serialize_input(txin, self.input_script(txin, estimate_size)) for txin in inputs)
        txouts = var_int(len(outputs)) + ''.join(self.serialize_output(o) for o in outputs)
        if witness and self.is_segwit():
            marker = '00'
            flag = '01'
            witness = ''.join(self.serialize_witness(x, estimate_size) for x in inputs)
            return nVersion + marker + flag + txins + txouts + witness + nLocktime
        else:
            return nVersion + txins + txouts + nLocktime

    def hash(self):
        print("warning: deprecated tx.hash()")
        return self.txid()

    def txid(self):
        all_segwit = all(self.is_segwit_input(x) for x in self.inputs())
        if not all_segwit and not self.is_complete():
            return None
        ser = self.serialize(witness=False)
        return bh2u(Hash(bfh(ser))[::-1])

    def wtxid(self):
        ser = self.serialize(witness=True)
        return bh2u(Hash(bfh(ser))[::-1])

    def add_inputs(self, inputs):
        self._inputs.extend(inputs)
        self.raw = None

    def add_outputs(self, outputs):
        self._outputs.extend(outputs)
        self.raw = None

    def input_value(self):
        return sum(x['value'] for x in self.inputs())

    def output_value(self):
        return sum(val for tp, addr, val in self.outputs())

    def get_fee(self):
        return self.input_value() - self.output_value()

    def is_final(self):
        return not any([x.get('sequence', 0xffffffff - 1) < 0xffffffff - 1 for x in self.inputs()])

    @profiler
    def estimated_size(self):
        """Return an estimated virtual tx size in vbytes.
        BIP-0141 defines 'Virtual transaction size' to be weight/4 rounded up.
        This definition is only for humans, and has little meaning otherwise.
        If we wanted sub-byte precision, fee calculation should use transaction
        weights, but for simplicity we approximate that with (virtual_size)x4
        """
        weight = self.estimated_weight()
        return self.virtual_size_from_weight(weight)

    @classmethod
    def estimated_input_weight(cls, txin, is_segwit_tx):
        '''Return an estimate of serialized input weight in weight units.'''
        script = cls.input_script(txin, True)
        input_size = len(cls.serialize_input(txin, script)) // 2

        if cls.is_segwit_input(txin):
            assert is_segwit_tx
            witness_size = len(cls.serialize_witness(txin, True)) // 2
        else:
            witness_size = 1 if is_segwit_tx else 0

        return 4 * input_size + witness_size

    @classmethod
    def estimated_output_size(cls, address):
        """Return an estimate of serialized output size in bytes."""
        script = bitcoin.address_to_script(address)
        # 8 byte value + 1 byte script len + script
        return 9 + len(script) // 2

    @classmethod
    def virtual_size_from_weight(cls, weight):
        return weight // 4 + (weight % 4 > 0)

    def estimated_total_size(self):
        """Return an estimated total transaction size in bytes."""
        return len(self.serialize(True)) // 2 if not self.is_complete() or self.raw is None else len(self.raw) // 2  # ASCII hex string

    def estimated_witness_size(self):
        """Return an estimate of witness size in bytes."""
        if not self.is_segwit():
            return 0
        inputs = self.inputs()
        estimate = not self.is_complete()
        witness = ''.join(self.serialize_witness(x, estimate) for x in inputs)
        witness_size = len(witness) // 2 + 2  # include marker and flag
        return witness_size

    def estimated_base_size(self):
        """Return an estimated base transaction size in bytes."""
        return self.estimated_total_size() - self.estimated_witness_size()

    def estimated_weight(self):
        """Return an estimate of transaction weight."""
        total_tx_size = self.estimated_total_size()
        base_tx_size = self.estimated_base_size()
        return 3 * base_tx_size + total_tx_size

    def signature_count(self):
        r = 0
        s = 0
        for txin in self.inputs():
            if txin['type'] == 'coinbase':
                continue
            signatures = list(filter(None, txin.get('signatures',[])))
            s += len(signatures)
            r += txin.get('num_sig',-1)
        return s, r

    def is_complete(self):
        s, r = self.signature_count()
        return r == s

    def sign(self, keypairs):
        for i, txin in enumerate(self.inputs()):
            num = txin['num_sig']
            pubkeys, x_pubkeys = self.get_sorted_pubkeys(txin)
            for j, x_pubkey in enumerate(x_pubkeys):
                signatures = list(filter(None, txin['signatures']))
                if len(signatures) == num:
                    # txin is complete
                    break
                if x_pubkey in keypairs.keys():
                    print_error("adding signature for", x_pubkey)
                    sec, compressed = keypairs.get(x_pubkey)
                    pubkey = public_key_from_private_key(sec, compressed)
                    # add signature
                    pre_hash = Hash(bfh(self.serialize_preimage(i)))
                    pkey = regenerate_key(sec)
                    secexp = pkey.secret
                    private_key = bitcoin.MySigningKey.from_secret_exponent(secexp, curve = SECP256k1)
                    public_key = private_key.get_verifying_key()
                    sig = private_key.sign_digest_deterministic(pre_hash, hashfunc=hashlib.sha256, sigencode = ecdsa.util.sigencode_der)
<<<<<<< HEAD
                    assert public_key.verify_digest(sig, pre_hash, sigdecode = ecdsa.util.sigdecode_der)
                    txin['signatures'][j] = bh2u(sig) + int_to_hex(self.get_sighash(), 1)
=======
                    if not public_key.verify_digest(sig, pre_hash, sigdecode = ecdsa.util.sigdecode_der):
                        raise Exception('Sanity check verifying our own signature failed.')
                    txin['signatures'][j] = bh2u(sig) + '01'
>>>>>>> 55189c86
                    #txin['x_pubkeys'][j] = pubkey
                    txin['pubkeys'][j] = pubkey # needed for fd keys
                    self._inputs[i] = txin
        print_error("is_complete", self.is_complete())
        self.raw = self.serialize()

    def get_outputs(self):
        """convert pubkeys to addresses"""
        o = []
        for type, x, v in self.outputs():
            if type == TYPE_ADDRESS:
                addr = x
            elif type == TYPE_PUBKEY:
                addr = bitcoin.public_key_to_p2pkh(bfh(x))
            else:
                addr = 'SCRIPT ' + x
            o.append((addr,v))      # consider using yield (addr, v)
        return o

    def get_output_addresses(self):
        return [addr for addr, val in self.get_outputs()]


    def has_address(self, addr):
        return (addr in self.get_output_addresses()) or (addr in (tx.get("address") for tx in self.inputs()))

    def as_dict(self):
        if self.raw is None:
            self.raw = self.serialize()
        self.deserialize()
        out = {
            'hex': self.raw,
            'complete': self.is_complete(),
            'final': self.is_final(),
        }
        return out


def tx_from_str(txt):
    "json or raw hexadecimal"
    import json
    txt = txt.strip()
    if not txt:
        raise ValueError("empty string")
    try:
        bfh(txt)
        is_hex = True
    except:
        is_hex = False
    if is_hex:
        return txt
    tx_dict = json.loads(str(txt))
    assert "hex" in tx_dict.keys()
    return tx_dict["hex"]<|MERGE_RESOLUTION|>--- conflicted
+++ resolved
@@ -1046,14 +1046,9 @@
                     private_key = bitcoin.MySigningKey.from_secret_exponent(secexp, curve = SECP256k1)
                     public_key = private_key.get_verifying_key()
                     sig = private_key.sign_digest_deterministic(pre_hash, hashfunc=hashlib.sha256, sigencode = ecdsa.util.sigencode_der)
-<<<<<<< HEAD
-                    assert public_key.verify_digest(sig, pre_hash, sigdecode = ecdsa.util.sigdecode_der)
-                    txin['signatures'][j] = bh2u(sig) + int_to_hex(self.get_sighash(), 1)
-=======
                     if not public_key.verify_digest(sig, pre_hash, sigdecode = ecdsa.util.sigdecode_der):
                         raise Exception('Sanity check verifying our own signature failed.')
-                    txin['signatures'][j] = bh2u(sig) + '01'
->>>>>>> 55189c86
+                    txin['signatures'][j] = bh2u(sig) + int_to_hex(self.get_sighash(), 1)
                     #txin['x_pubkeys'][j] = pubkey
                     txin['pubkeys'][j] = pubkey # needed for fd keys
                     self._inputs[i] = txin
