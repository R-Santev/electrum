# Electrum - lightweight Bitcoin client
# Copyright (C) 2011 Thomas Voegtlin
#
# Permission is hereby granted, free of charge, to any person
# obtaining a copy of this software and associated documentation files
# (the "Software"), to deal in the Software without restriction,
# including without limitation the rights to use, copy, modify, merge,
# publish, distribute, sublicense, and/or sell copies of the Software,
# and to permit persons to whom the Software is furnished to do so,
# subject to the following conditions:
#
# The above copyright notice and this permission notice shall be
# included in all copies or substantial portions of the Software.
#
# THE SOFTWARE IS PROVIDED "AS IS", WITHOUT WARRANTY OF ANY KIND,
# EXPRESS OR IMPLIED, INCLUDING BUT NOT LIMITED TO THE WARRANTIES OF
# MERCHANTABILITY, FITNESS FOR A PARTICULAR PURPOSE AND
# NONINFRINGEMENT. IN NO EVENT SHALL THE AUTHORS OR COPYRIGHT HOLDERS
# BE LIABLE FOR ANY CLAIM, DAMAGES OR OTHER LIABILITY, WHETHER IN AN
# ACTION OF CONTRACT, TORT OR OTHERWISE, ARISING FROM, OUT OF OR IN
# CONNECTION WITH THE SOFTWARE OR THE USE OR OTHER DEALINGS IN THE
# SOFTWARE.
import binascii
import os, sys, re, json
from collections import defaultdict
from datetime import datetime
from decimal import Decimal
import traceback
import threading
import hmac

from .i18n import _

import urllib.request, urllib.parse, urllib.error
import queue


def inv_dict(d):
    return {v: k for k, v in d.items()}


base_units = {'BTG': 8, 'mBTG': 5, 'uBTG': 2}

def normalize_version(v):
    return [int(x) for x in re.sub(r'(\.0+)*$', '', v).split(".")]

class NotEnoughFunds(Exception): pass


class NoDynamicFeeEstimates(Exception):
    def __str__(self):
        return _('Dynamic fee estimates not available')


class InvalidPassword(Exception):
    def __str__(self):
        return _("Incorrect password")


class FileImportFailed(Exception):
    def __init__(self, message=''):
        self.message = str(message)

    def __str__(self):
        return _("Failed to import from file.") + "\n" + self.message


class FileExportFailed(Exception):
    def __init__(self, message=''):
        self.message = str(message)

    def __str__(self):
        return _("Failed to export to file.") + "\n" + self.message


class TimeoutException(Exception):
    def __init__(self, message=''):
        self.message = str(message)

    def __str__(self):
        if not self.message:
            return _("Operation timed out.")
        return self.message


class WalletFileException(Exception): pass


class BitcoinException(Exception): pass


# Throw this exception to unwind the stack like when an error occurs.
# However unlike other exceptions the user won't be informed.
class UserCancelled(Exception):
    '''An exception that is suppressed from the user'''
    pass

class Satoshis(object):
    def __new__(cls, value):
        self = super(Satoshis, cls).__new__(cls)
        self.value = value
        return self

    def __repr__(self):
        return 'Satoshis(%d)'%self.value

    def __str__(self):
        return format_satoshis(self.value) + " BTG"

class Fiat(object):
    def __new__(cls, value, ccy):
        self = super(Fiat, cls).__new__(cls)
        self.ccy = ccy
        self.value = value
        return self

    def __repr__(self):
        return 'Fiat(%s)'% self.__str__()

    def __str__(self):
        if self.value.is_nan():
            return _('No Data')
        else:
            return "{:.2f}".format(self.value) + ' ' + self.ccy

class MyEncoder(json.JSONEncoder):
    def default(self, obj):
        from .transaction import Transaction
        if isinstance(obj, Transaction):
            return obj.as_dict()
        if isinstance(obj, Satoshis):
            return str(obj)
        if isinstance(obj, Fiat):
            return str(obj)
        if isinstance(obj, Decimal):
            return str(obj)
        if isinstance(obj, datetime):
            return obj.isoformat(' ')[:-3]
        return super(MyEncoder, self).default(obj)

class PrintError(object):
    '''A handy base class'''
    def diagnostic_name(self):
        return self.__class__.__name__

    def print_error(self, *msg):
        # only prints with --verbose flag
        print_error("[%s]" % self.diagnostic_name(), *msg)

    def print_stderr(self, *msg):
        print_stderr("[%s]" % self.diagnostic_name(), *msg)

    def print_msg(self, *msg):
        print_msg("[%s]" % self.diagnostic_name(), *msg)

class ThreadJob(PrintError):
    """A job that is run periodically from a thread's main loop.  run() is
    called from that thread's context.
    """

    def run(self):
        """Called periodically from the thread"""
        pass

class DebugMem(ThreadJob):
    '''A handy class for debugging GC memory leaks'''
    def __init__(self, classes, interval=30):
        self.next_time = 0
        self.classes = classes
        self.interval = interval

    def mem_stats(self):
        import gc
        self.print_error("Start memscan")
        gc.collect()
        objmap = defaultdict(list)
        for obj in gc.get_objects():
            for class_ in self.classes:
                if isinstance(obj, class_):
                    objmap[class_].append(obj)
        for class_, objs in objmap.items():
            self.print_error("%s: %d" % (class_.__name__, len(objs)))
        self.print_error("Finish memscan")

    def run(self):
        if time.time() > self.next_time:
            self.mem_stats()
            self.next_time = time.time() + self.interval

class DaemonThread(threading.Thread, PrintError):
    """ daemon thread that terminates cleanly """

    def __init__(self):
        threading.Thread.__init__(self)
        self.parent_thread = threading.currentThread()
        self.running = False
        self.running_lock = threading.Lock()
        self.job_lock = threading.Lock()
        self.jobs = []

    def add_jobs(self, jobs):
        with self.job_lock:
            self.jobs.extend(jobs)

    def run_jobs(self):
        # Don't let a throwing job disrupt the thread, future runs of
        # itself, or other jobs.  This is useful protection against
        # malformed or malicious server responses
        with self.job_lock:
            for job in self.jobs:
                try:
                    job.run()
                except Exception as e:
                    traceback.print_exc(file=sys.stderr)

    def remove_jobs(self, jobs):
        with self.job_lock:
            for job in jobs:
                self.jobs.remove(job)

    def start(self):
        with self.running_lock:
            self.running = True
        return threading.Thread.start(self)

    def is_running(self):
        with self.running_lock:
            return self.running and self.parent_thread.is_alive()

    def stop(self):
        with self.running_lock:
            self.running = False

    def on_stop(self):
        if 'ANDROID_DATA' in os.environ:
            import jnius
            jnius.detach()
            self.print_error("jnius detach")
        self.print_error("stopped")


# TODO: disable
is_verbose = True
def set_verbosity(b):
    global is_verbose
    is_verbose = b


def print_error(*args):
    if not is_verbose: return
    print_stderr(*args)

def print_stderr(*args):
    args = [str(item) for item in args]
    sys.stderr.write(" ".join(args) + "\n")
    sys.stderr.flush()

def print_msg(*args):
    # Stringify args
    args = [str(item) for item in args]
    sys.stdout.write(" ".join(args) + "\n")
    sys.stdout.flush()

def json_encode(obj):
    try:
        s = json.dumps(obj, sort_keys = True, indent = 4, cls=MyEncoder)
    except TypeError:
        s = repr(obj)
    return s

def json_decode(x):
    try:
        return json.loads(x, parse_float=Decimal)
    except:
        return x


# taken from Django Source Code
def constant_time_compare(val1, val2):
    """Return True if the two strings are equal, False otherwise."""
    return hmac.compare_digest(to_bytes(val1, 'utf8'), to_bytes(val2, 'utf8'))


# decorator that prints execution time
def profiler(func):
    def do_profile(func, args, kw_args):
        n = func.__name__
        t0 = time.time()
        o = func(*args, **kw_args)
        t = time.time() - t0
        print_error("[profiler]", n, "%.4f"%t)
        return o
    return lambda *args, **kw_args: do_profile(func, args, kw_args)


def android_ext_dir():
    import jnius
    env = jnius.autoclass('android.os.Environment')
    return env.getExternalStorageDirectory().getPath()

def android_data_dir():
    import jnius
    PythonActivity = jnius.autoclass('org.kivy.android.PythonActivity')
    return PythonActivity.mActivity.getFilesDir().getPath() + '/data'

def android_headers_dir():
    d = android_ext_dir() + '/org.electrumg.electrum'
    if not os.path.exists(d):
        os.mkdir(d)
    return d

def android_check_data_dir():
    """ if needed, move old directory to sandbox """
    ext_dir = android_ext_dir()
    data_dir = android_data_dir()
    old_electrum_dir = ext_dir + '/electrumg'
    if not os.path.exists(data_dir) and os.path.exists(old_electrum_dir):
        import shutil
        new_headers_path = android_headers_dir() + '/blockchain_headers'
        old_headers_path = old_electrum_dir + '/blockchain_headers'
        if not os.path.exists(new_headers_path) and os.path.exists(old_headers_path):
            print_error("Moving headers file to", new_headers_path)
            shutil.move(old_headers_path, new_headers_path)
        print_error("Moving data to", data_dir)
        shutil.move(old_electrum_dir, data_dir)
    return data_dir

def get_headers_dir(config):
    return android_headers_dir() if 'ANDROID_DATA' in os.environ else config.path


def assert_bytes(*args):
    """
    porting helper, assert args type
    """
    try:
        for x in args:
            assert isinstance(x, (bytes, bytearray))
    except:
        print('assert bytes failed', list(map(type, args)))
        raise


def assert_str(*args):
    """
    porting helper, assert args type
    """
    for x in args:
        assert isinstance(x, str)



def to_string(x, enc):
    if isinstance(x, (bytes, bytearray)):
        return x.decode(enc)
    if isinstance(x, str):
        return x
    else:
        raise TypeError("Not a string or bytes like object")

def to_bytes(something, encoding='utf8'):
    """
    cast string to bytes() like object, but for python2 support it's bytearray copy
    """
    if isinstance(something, bytes):
        return something
    if isinstance(something, str):
        return something.encode(encoding)
    elif isinstance(something, bytearray):
        return bytes(something)
    else:
        raise TypeError("Not a string or bytes like object")


bfh = bytes.fromhex
hfu = binascii.hexlify


def bh2u(x):
    """
    str with hex representation of a bytes-like object

    >>> x = bytes((1, 2, 10))
    >>> bh2u(x)
    '01020A'

    :param x: bytes
    :rtype: str
    """
    return hfu(x).decode('ascii')


class CompactError(Exception):
    """ Thrown when there's a problem with compact size """

def user_dir():
    if 'ANDROID_DATA' in os.environ:
        return android_check_data_dir()
    elif os.name == 'posix':
        return os.path.join(os.environ["HOME"], ".electrumg")
    elif "APPDATA" in os.environ:
        return os.path.join(os.environ["APPDATA"], "ElectrumG")
    elif "LOCALAPPDATA" in os.environ:
        return os.path.join(os.environ["LOCALAPPDATA"], "ElectrumG")
    else:
        #raise Exception("No home directory found in environment variables.")
        return


def format_satoshis_plain(x, decimal_point = 8):
    """Display a satoshi amount scaled.  Always uses a '.' as a decimal
    point and has no thousands separator"""
    scale_factor = pow(10, decimal_point)
    return "{:.8f}".format(Decimal(x) / scale_factor).rstrip('0').rstrip('.')


def format_satoshis(x, is_diff=False, num_zeros = 0, decimal_point = 8, whitespaces=False):
    from locale import localeconv
    if x is None:
        return 'unknown'
    x = int(x)  # Some callers pass Decimal
    scale_factor = pow (10, decimal_point)
    integer_part = "{:d}".format(int(abs(x) / scale_factor))
    if x < 0:
        integer_part = '-' + integer_part
    elif is_diff:
        integer_part = '+' + integer_part
    dp = localeconv()['decimal_point']
    fract_part = ("{:0" + str(decimal_point) + "}").format(abs(x) % scale_factor)
    fract_part = fract_part.rstrip('0')
    if len(fract_part) < num_zeros:
        fract_part += "0" * (num_zeros - len(fract_part))
    result = integer_part + dp + fract_part
    if whitespaces:
        result += " " * (decimal_point - len(fract_part))
        result = " " * (15 - len(result)) + result
    return result

def timestamp_to_datetime(timestamp):
    if timestamp is None:
        return None
    return datetime.fromtimestamp(timestamp)

def format_time(timestamp):
    date = timestamp_to_datetime(timestamp)
    return date.isoformat(' ')[:-3] if date else _("Unknown")


# Takes a timestamp and returns a string with the approximation of the age
def age(from_date, since_date = None, target_tz=None, include_seconds=False):
    if from_date is None:
        return "Unknown"

    from_date = datetime.fromtimestamp(from_date)
    if since_date is None:
        since_date = datetime.now(target_tz)

    td = time_difference(from_date - since_date, include_seconds)
    return td + " ago" if from_date < since_date else "in " + td


def time_difference(distance_in_time, include_seconds):
    #distance_in_time = since_date - from_date
    distance_in_seconds = int(round(abs(distance_in_time.days * 86400 + distance_in_time.seconds)))
    distance_in_minutes = int(round(distance_in_seconds/60))

    if distance_in_minutes <= 1:
        if include_seconds:
            for remainder in [5, 10, 20]:
                if distance_in_seconds < remainder:
                    return "less than %s seconds" % remainder
            if distance_in_seconds < 40:
                return "half a minute"
            elif distance_in_seconds < 60:
                return "less than a minute"
            else:
                return "1 minute"
        else:
            if distance_in_minutes == 0:
                return "less than a minute"
            else:
                return "1 minute"
    elif distance_in_minutes < 45:
        return "%s minutes" % distance_in_minutes
    elif distance_in_minutes < 90:
        return "about 1 hour"
    elif distance_in_minutes < 1440:
        return "about %d hours" % (round(distance_in_minutes / 60.0))
    elif distance_in_minutes < 2880:
        return "1 day"
    elif distance_in_minutes < 43220:
        return "%d days" % (round(distance_in_minutes / 1440))
    elif distance_in_minutes < 86400:
        return "about 1 month"
    elif distance_in_minutes < 525600:
        return "%d months" % (round(distance_in_minutes / 43200))
    elif distance_in_minutes < 1051200:
        return "about 1 year"
    else:
        return "over %d years" % (round(distance_in_minutes / 525600))

# TODO: Add more mainnet block explorer
mainnet_block_explorers = {
    'BitcoinGold.org': ('https://explorer.bitcoingold.org/insight/',
                        {'tx': 'tx/', 'addr': 'address/'}),
    'system default': ('blockchain:/',
                        {'tx': 'tx/', 'addr': 'address/'}),
}

testnet_block_explorers = {
    'BitcoinGold.org': ('https://test-explorer.bitcoingold.org/insight/',
                        {'tx': 'tx/', 'addr': 'address/'}),
    'system default': ('blockchain://000000000933ea01ad0ee984209779baaec3ced90fa3f408719526f8d77f4943/',
                       {'tx': 'tx/', 'addr': 'address/'}),
}

def block_explorer_info():
    from . import constants
    return testnet_block_explorers if constants.net.TESTNET else mainnet_block_explorers

def block_explorer(config):
    return config.get('block_explorer', 'BitcoinGold.org')

def block_explorer_tuple(config):
    return block_explorer_info().get(block_explorer(config))

def block_explorer_URL(config, kind, item):
    be_tuple = block_explorer_tuple(config)
    if not be_tuple:
        return
    kind_str = be_tuple[1].get(kind)
    if not kind_str:
        return
    url_parts = [be_tuple[0], kind_str, item]
    return ''.join(url_parts)

# URL decode
#_ud = re.compile('%([0-9a-hA-H]{2})', re.MULTILINE)
#urldecode = lambda x: _ud.sub(lambda m: chr(int(m.group(1), 16)), x)

def parse_URI(uri, on_pr=None):
    from . import bitcoin
    from .bitcoin import COIN

    if ':' not in uri:
        if not bitcoin.is_address(uri):
<<<<<<< HEAD
            raise BaseException("Not a BitcoinGold address")
        return {'address': uri}

    u = urllib.parse.urlparse(uri)
    if u.scheme != 'bitcoingold':
        raise BaseException("Not a BitcoinGold URI")
=======
            raise Exception("Not a bitcoin address")
        return {'address': uri}

    u = urllib.parse.urlparse(uri)
    if u.scheme != 'bitcoin':
        raise Exception("Not a bitcoin URI")
>>>>>>> 55189c86
    address = u.path

    # python for android fails to parse query
    if address.find('?') > 0:
        address, query = u.path.split('?')
        pq = urllib.parse.parse_qs(query)
    else:
        pq = urllib.parse.parse_qs(u.query)

    for k, v in pq.items():
        if len(v)!=1:
            raise Exception('Duplicate Key', k)

    out = {k: v[0] for k, v in pq.items()}
    if address:
        if not bitcoin.is_address(address):
<<<<<<< HEAD
            raise BaseException("Invalid BitcoinGold address:" + address)
=======
            raise Exception("Invalid bitcoin address:" + address)
>>>>>>> 55189c86
        out['address'] = address
    if 'amount' in out:
        am = out['amount']
        m = re.match('([0-9\.]+)X([0-9])', am)
        if m:
            k = int(m.group(2)) - 8
            amount = Decimal(m.group(1)) * pow(  Decimal(10) , k)
        else:
            amount = Decimal(am) * COIN
        out['amount'] = int(amount)
    if 'message' in out:
        out['message'] = out['message']
        out['memo'] = out['message']
    if 'time' in out:
        out['time'] = int(out['time'])
    if 'exp' in out:
        out['exp'] = int(out['exp'])
    if 'sig' in out:
        out['sig'] = bh2u(bitcoin.base_decode(out['sig'], None, base=58))

    r = out.get('r')
    sig = out.get('sig')
    name = out.get('name')
    if on_pr and (r or (name and sig)):
        def get_payment_request_thread():
            from . import paymentrequest as pr
            if name and sig:
                s = pr.serialize_request(out).SerializeToString()
                request = pr.PaymentRequest(s)
            else:
                request = pr.get_payment_request(r)
            if on_pr:
                on_pr(request)
        t = threading.Thread(target=get_payment_request_thread)
        t.setDaemon(True)
        t.start()

    return out


def create_URI(addr, amount, message):
    from . import bitcoin
    if not bitcoin.is_address(addr):
        return ""
    query = []
    if amount:
        query.append('amount=%s'%format_satoshis_plain(amount))
    if message:
        query.append('message=%s'%urllib.parse.quote(message))
    p = urllib.parse.ParseResult(scheme='bitcoingold', netloc='', path=addr, params='', query='&'.join(query), fragment='')
    return urllib.parse.urlunparse(p)


# Python bug (http://bugs.python.org/issue1927) causes raw_input
# to be redirected improperly between stdin/stderr on Unix systems
#TODO: py3
def raw_input(prompt=None):
    if prompt:
        sys.stdout.write(prompt)
    return builtin_raw_input()

import builtins
builtin_raw_input = builtins.input
builtins.input = raw_input


def parse_json(message):
    # TODO: check \r\n pattern
    n = message.find(b'\n')
    if n==-1:
        return None, message
    try:
        j = json.loads(message[0:n].decode('utf8'))
    except:
        j = None
    return j, message[n+1:]


class timeout(Exception):
    pass

import socket
import json
import ssl
import time


class SocketPipe:
    def __init__(self, socket):
        self.socket = socket
        self.message = b''
        self.set_timeout(0.1)
        self.recv_time = time.time()

    def set_timeout(self, t):
        self.socket.settimeout(t)

    def idle_time(self):
        return time.time() - self.recv_time

    def get(self):
        while True:
            response, self.message = parse_json(self.message)
            if response is not None:
                return response
            try:
                data = self.socket.recv(1024)
            except socket.timeout:
                raise timeout
            except ssl.SSLError:
                raise timeout
            except socket.error as err:
                if err.errno == 60:
                    raise timeout
                elif err.errno in [11, 35, 10035]:
                    print_error("socket errno %d (resource temporarily unavailable)"% err.errno)
                    time.sleep(0.2)
                    raise timeout
                else:
                    print_error("pipe: socket error", err)
                    data = b''
            except:
                traceback.print_exc(file=sys.stderr)
                data = b''

            if not data:  # Connection closed remotely
                return None
            self.message += data
            self.recv_time = time.time()

    def send(self, request):
        out = json.dumps(request) + '\n'
        out = out.encode('utf8')
        self._send(out)

    def send_all(self, requests):
        out = b''.join(map(lambda x: (json.dumps(x) + '\n').encode('utf8'), requests))
        self._send(out)

    def _send(self, out):
        while out:
            try:
                sent = self.socket.send(out)
                out = out[sent:]
            except ssl.SSLError as e:
                print_error("SSLError:", e)
                time.sleep(0.1)
                continue


class QueuePipe:

    def __init__(self, send_queue=None, get_queue=None):
        self.send_queue = send_queue if send_queue else queue.Queue()
        self.get_queue = get_queue if get_queue else queue.Queue()
        self.set_timeout(0.1)

    def get(self):
        try:
            return self.get_queue.get(timeout=self.timeout)
        except queue.Empty:
            raise timeout

    def get_all(self):
        responses = []
        while True:
            try:
                r = self.get_queue.get_nowait()
                responses.append(r)
            except queue.Empty:
                break
        return responses

    def set_timeout(self, t):
        self.timeout = t

    def send(self, request):
        self.send_queue.put(request)

    def send_all(self, requests):
        for request in requests:
            self.send(request)




def setup_thread_excepthook():
    """
    Workaround for `sys.excepthook` thread bug from:
    http://bugs.python.org/issue1230540

    Call once from the main thread before creating any threads.
    """

    init_original = threading.Thread.__init__

    def init(self, *args, **kwargs):

        init_original(self, *args, **kwargs)
        run_original = self.run

        def run_with_except_hook(*args2, **kwargs2):
            try:
                run_original(*args2, **kwargs2)
            except Exception:
                sys.excepthook(*sys.exc_info())

        self.run = run_with_except_hook

    threading.Thread.__init__ = init


def versiontuple(v):
    return tuple(map(int, (v.split("."))))


def import_meta(path, validater, load_meta):
    try:
        with open(path, 'r', encoding='utf-8') as f:
            d = validater(json.loads(f.read()))
        load_meta(d)
    #backwards compatibility for JSONDecodeError
    except ValueError:
        traceback.print_exc(file=sys.stderr)
        raise FileImportFailed(_("Invalid JSON code."))
    except BaseException as e:
        traceback.print_exc(file=sys.stdout)
        raise FileImportFailed(e)


def export_meta(meta, fileName):
    try:
        with open(fileName, 'w+', encoding='utf-8') as f:
            json.dump(meta, f, indent=4, sort_keys=True)
    except (IOError, os.error) as e:
        traceback.print_exc(file=sys.stderr)
        raise FileExportFailed(e)


def download_bootstrap(url, dest_file):
    import tempfile
    # Download
    headers = {'User-Agent': "Mozilla/5.0 (X11; Linux x86_64; rv:47.0) Gecko/20100101 Firefox/47.0"}
    req = urllib.request.Request(url, headers=headers)

    with urllib.request.urlopen(req) as response, tempfile.NamedTemporaryFile() as src_file:
        import shutil
        shutil.copyfileobj(response, src_file)

        # Decompress
        import gzip
        with gzip.GzipFile(src_file.name, 'rb') as in_file, open(dest_file, 'wb+') as out_file:
            out_file.write(in_file.read())<|MERGE_RESOLUTION|>--- conflicted
+++ resolved
@@ -544,21 +544,12 @@
 
     if ':' not in uri:
         if not bitcoin.is_address(uri):
-<<<<<<< HEAD
-            raise BaseException("Not a BitcoinGold address")
+            raise Exception("Not a BitcoinGold address")
         return {'address': uri}
 
     u = urllib.parse.urlparse(uri)
     if u.scheme != 'bitcoingold':
-        raise BaseException("Not a BitcoinGold URI")
-=======
-            raise Exception("Not a bitcoin address")
-        return {'address': uri}
-
-    u = urllib.parse.urlparse(uri)
-    if u.scheme != 'bitcoin':
-        raise Exception("Not a bitcoin URI")
->>>>>>> 55189c86
+        raise Exception("Not a BitcoinGold URI")
     address = u.path
 
     # python for android fails to parse query
@@ -575,11 +566,7 @@
     out = {k: v[0] for k, v in pq.items()}
     if address:
         if not bitcoin.is_address(address):
-<<<<<<< HEAD
-            raise BaseException("Invalid BitcoinGold address:" + address)
-=======
-            raise Exception("Invalid bitcoin address:" + address)
->>>>>>> 55189c86
+            raise Exception("Invalid BitcoinGold address:" + address)
         out['address'] = address
     if 'amount' in out:
         am = out['amount']
